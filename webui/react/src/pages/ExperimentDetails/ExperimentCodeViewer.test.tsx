--- conflicted
+++ resolved
@@ -1,14 +1,10 @@
 import { findAllByText, screen } from '@testing-library/dom';
 import { render } from '@testing-library/react';
 import userEvent from '@testing-library/user-event';
-import { UIProvider } from 'determined-ui/Theme';
+import { ThemeProvider } from 'determined-ui/Theme';
 import React, { useEffect, useState } from 'react';
 import { BrowserRouter } from 'react-router-dom';
 
-<<<<<<< HEAD
-import { ThemeProvider } from 'components/kit/Theme';
-=======
->>>>>>> 4c593931
 import { SettingsProvider } from 'hooks/useSettingsProvider';
 import { paths } from 'routes/utils';
 import authStore from 'stores/auth';
