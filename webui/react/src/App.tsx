import { App as AntdApp } from 'antd';
import Button from 'determined-ui/Button';
import Spinner from 'determined-ui/Spinner';
import useUI, { UIProvider } from 'determined-ui/Theme';
import { notification } from 'determined-ui/Toast';
import { ConfirmationProvider } from 'determined-ui/useConfirm';
import { Loadable } from 'determined-ui/utils/loadable';
import { useObservable } from 'micro-observables';
import React, { useEffect, useLayoutEffect, useState } from 'react';
import { DndProvider } from 'react-dnd';
import { HTML5Backend } from 'react-dnd-html5-backend';
import { HelmetProvider } from 'react-helmet-async';
import { useParams } from 'react-router-dom';

import JupyterLabGlobal from 'components/JupyterLabGlobal';
<<<<<<< HEAD
import Button from 'components/kit/Button';
import Spinner from 'components/kit/Spinner';
import useUI, { ThemeProvider, UIProvider } from 'components/kit/Theme';
import { notification } from 'components/kit/Toast';
import { ConfirmationProvider } from 'components/kit/useConfirm';
import { Loadable } from 'components/kit/utils/loadable';
=======
>>>>>>> 4c593931
import Link from 'components/Link';
import Navigation from 'components/Navigation';
import PageMessage from 'components/PageMessage';
import Router from 'components/Router';
import useAuthCheck from 'hooks/useAuthCheck';
import useKeyTracker from 'hooks/useKeyTracker';
import usePageVisibility from 'hooks/usePageVisibility';
import usePermissions from 'hooks/usePermissions';
import useResize from 'hooks/useResize';
import useRouteTracker from 'hooks/useRouteTracker';
import { useSettings } from 'hooks/useSettings';
import { SettingsProvider } from 'hooks/useSettingsProvider';
import useTelemetry from 'hooks/useTelemetry';
import { useTheme } from 'hooks/useTheme';
import { config as themeConfig, Settings as themeSettings } from 'hooks/useTheme.settings';
import Omnibar from 'omnibar/Omnibar';
import appRoutes from 'routes';
import { paths, serverAddress } from 'routes/utils';
import authStore from 'stores/auth';
import clusterStore from 'stores/cluster';
import determinedStore from 'stores/determinedInfo';
import userStore from 'stores/users';
import userSettings from 'stores/userSettings';
import workspaceStore from 'stores/workspaces';
import { correctViewportHeight, refreshPage } from 'utils/browser';

import css from './App.module.scss';

import 'antd/dist/reset.css';
import '@hpe.com/glide-data-grid/dist/index.css';

const AppView: React.FC = () => {
  const resize = useResize();

  const loadableAuth = useObservable(authStore.auth);
  const isAuthChecked = useObservable(authStore.isChecked);
  const isAuthenticated = useObservable(authStore.isAuthenticated);
  const loadableUser = useObservable(userStore.currentUser);
  const loadableInfo = useObservable(determinedStore.loadableInfo);
  const isServerReachable = useObservable(determinedStore.isServerReachable);
  const { updateTelemetry } = useTelemetry();
  const checkAuth = useAuthCheck();
  const {
    settings,
    isLoading: isSettingsLoading,
    updateSettings,
  } = useSettings<themeSettings>(themeConfig);
  const [isSettingsReady, setIsSettingsReady] = useState(false);
  const { ui, actions: uiActions } = useUI();

  const { theme, isDarkMode } = useTheme(ui.mode, ui.theme);

  useEffect(() => {
    if (isServerReachable) checkAuth();
  }, [checkAuth, isServerReachable]);

  useKeyTracker();
  usePageVisibility();
  useRouteTracker();

  useEffect(() => (isAuthenticated ? userStore.fetchCurrentUser() : undefined), [isAuthenticated]);
  useEffect(() => (isAuthenticated ? clusterStore.startPolling() : undefined), [isAuthenticated]);
  useEffect(() => (isAuthenticated ? userSettings.startPolling() : undefined), [isAuthenticated]);
  useEffect(
    () => (isAuthenticated ? userStore.startPolling({ delay: 60_000 }) : undefined),
    [isAuthenticated],
  );
  useEffect(
    () => (isAuthenticated ? workspaceStore.startPolling({ delay: 60_000 }) : undefined),
    [isAuthenticated],
  );
  useEffect(() => determinedStore.startPolling({ delay: 600_000 }), []);

  useEffect(() => {
    /*
     * Check to make sure the WebUI version matches the platform version.
     * Skip this check for development version.
     */
    Loadable.quickMatch(loadableInfo, undefined, undefined, (info) => {
      if (!process.env.IS_DEV && info.version !== process.env.VERSION) {
        const btn = (
          <Button type="primary" onClick={refreshPage}>
            Update Now
          </Button>
        );
        const message = 'New WebUI Version';
        const description = (
          <div>
            WebUI version <b>v{info.version}</b> is available. Check out what&apos;s new in
            our&nbsp;
            <Link external path={paths.docs('/release-notes.html')}>
              release notes
            </Link>
            .
          </div>
        );
        setTimeout(() => {
          notification.warning({
            btn,
            description,
            duration: 0,
            key: 'version-mismatch',
            message,
            placement: 'bottomRight',
          });
        }, 10);
      }
    });
  }, [loadableInfo]);

  // Detect telemetry settings changes and update telemetry library.
  useEffect(() => {
    Loadable.quickMatch(
      Loadable.all([loadableAuth, loadableUser, loadableInfo]),
      undefined,
      undefined,
      ([auth, user, info]) => updateTelemetry(auth, user, info),
    );
  }, [loadableAuth, loadableInfo, loadableUser, updateTelemetry]);

  // Correct the viewport height size when window resize occurs.
  useLayoutEffect(() => correctViewportHeight(), [resize]);

  // Update setting mode when mode changes.
  useLayoutEffect(() => {
    if (isSettingsLoading) return;

    if (isSettingsReady) {
      // We have read from the settings, going forward any mode difference requires an update.
      if (settings.mode !== ui.mode) updateSettings({ mode: ui.mode });
    } else {
      // Initially set the mode from settings.
      uiActions.setMode(settings.mode);
      setIsSettingsReady(true);
    }
  }, [isSettingsReady, settings, uiActions, ui.mode, isSettingsLoading, updateSettings]);

  // Check permissions and params for JupyterLabGlobal.
  const { canCreateNSC, canCreateWorkspaceNSC } = usePermissions();
  const { workspaceId } = useParams<{
    workspaceId: string;
  }>();
  const loadableWorkspace = useObservable(workspaceStore.getWorkspace(Number(workspaceId ?? '')));
  const workspace = Loadable.getOrElse(undefined, loadableWorkspace);
  return Loadable.match(loadableInfo, {
    Failed: () => null, // TODO display any errors we receive
    Loaded: () => (
      <UIProvider darkMode={isDarkMode} theme={theme}>
        <div className={css.base}>
          {isAuthChecked ? (
            <>
              {isServerReachable ? (
                <AntdApp>
                  <ConfirmationProvider>
                    <Navigation>
                      <JupyterLabGlobal
                        enabled={
                          Loadable.isLoaded(loadableUser) &&
                          (workspace ? canCreateWorkspaceNSC({ workspace }) : canCreateNSC)
                        }
                        workspace={workspace ?? undefined}
                      />
                      <Omnibar />
                      <main>
                        <Router routes={appRoutes} />
                      </main>
                    </Navigation>
                  </ConfirmationProvider>
                </AntdApp>
              ) : (
                <PageMessage title="Server is Unreachable">
                  <p>
                    Unable to communicate with the server at &quot;{serverAddress()}&quot;. Please
                    check the firewall and cluster settings.
                  </p>
                  <Button onClick={refreshPage}>Try Again</Button>
                </PageMessage>
              )}
            </>
          ) : (
            <Spinner center spinning />
          )}
        </div>
      </UIProvider>
    ),
    NotLoaded: () => <Spinner center spinning />,
  });
};

const App: React.FC = () => {
  return (
    <HelmetProvider>
      <DndProvider backend={HTML5Backend}>
        <ThemeProvider>
          <SettingsProvider>
            <AppView />
          </SettingsProvider>
        </ThemeProvider>
      </DndProvider>
    </HelmetProvider>
  );
};

export default App;<|MERGE_RESOLUTION|>--- conflicted
+++ resolved
@@ -1,7 +1,7 @@
 import { App as AntdApp } from 'antd';
 import Button from 'determined-ui/Button';
 import Spinner from 'determined-ui/Spinner';
-import useUI, { UIProvider } from 'determined-ui/Theme';
+import useUI, { ThemeProvider, UIProvider } from 'determined-ui/Theme';
 import { notification } from 'determined-ui/Toast';
 import { ConfirmationProvider } from 'determined-ui/useConfirm';
 import { Loadable } from 'determined-ui/utils/loadable';
@@ -13,15 +13,6 @@
 import { useParams } from 'react-router-dom';
 
 import JupyterLabGlobal from 'components/JupyterLabGlobal';
-<<<<<<< HEAD
-import Button from 'components/kit/Button';
-import Spinner from 'components/kit/Spinner';
-import useUI, { ThemeProvider, UIProvider } from 'components/kit/Theme';
-import { notification } from 'components/kit/Toast';
-import { ConfirmationProvider } from 'components/kit/useConfirm';
-import { Loadable } from 'components/kit/utils/loadable';
-=======
->>>>>>> 4c593931
 import Link from 'components/Link';
 import Navigation from 'components/Navigation';
 import PageMessage from 'components/PageMessage';
