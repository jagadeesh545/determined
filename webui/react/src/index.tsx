--- conflicted
+++ resolved
@@ -5,13 +5,9 @@
 /* Import the styles first to allow components to override styles. */
 import 'uplot/dist/uPlot.min.css';
 
-<<<<<<< HEAD
-import router from './router';
-=======
 import App from 'App';
 import router from 'router';
 
->>>>>>> 3f8bfee8
 import * as serviceWorker from './serviceWorker';
 
 import 'shared/prototypes';
@@ -28,11 +24,7 @@
 
 root.render(
   // <React.StrictMode>
-<<<<<<< HEAD
-  <RouterProvider router={router} />,
-=======
   <RouterProvider router={router.getRouter()} />,
->>>>>>> 3f8bfee8
   // </React.StrictMode>,
 );
 
