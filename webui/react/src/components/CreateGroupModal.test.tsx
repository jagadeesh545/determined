--- conflicted
+++ resolved
@@ -2,14 +2,9 @@
 import userEvent from '@testing-library/user-event';
 import Button from 'determined-ui/Button';
 import { useModal } from 'determined-ui/Modal';
-import { UIProvider } from 'determined-ui/Theme';
+import { ThemeProvider } from 'determined-ui/Theme';
 import React from 'react';
 
-<<<<<<< HEAD
-import Button from 'components/kit/Button';
-import { useModal } from 'components/kit/Modal';
-=======
->>>>>>> 47b37ebc
 import { createGroup as mockCreateGroup } from 'services/api';
 import { V1GroupSearchResult } from 'services/api-ts-sdk';
 import { GetGroupParams } from 'services/types';
