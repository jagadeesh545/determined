import { render } from '@testing-library/react';
import userEvent from '@testing-library/user-event';
import { UIProvider } from 'determined-ui/Theme';

<<<<<<< HEAD
import { ThemeProvider } from 'components/kit/Theme';
=======
>>>>>>> 47b37ebc
import { generateAlphaNumeric } from 'utils/string';

import BadgeTag, { Props } from './BadgeTag';

const LABEL = generateAlphaNumeric();
const CONTENT = generateAlphaNumeric();
const CONTENT_TOOLTIP = generateAlphaNumeric();

vi.mock('determined-ui/Tooltip');

const setup = ({ children = CONTENT, tooltip = CONTENT_TOOLTIP, ...props }: Props = {}) => {
  const view = render(
    <ThemeProvider>
      <BadgeTag tooltip={tooltip} {...props}>
        {children}
      </BadgeTag>
    </ThemeProvider>,
  );
  return { view };
};

describe('BadgeTag', () => {
  it('displays label and content', () => {
    const { view } = setup({ label: LABEL });
    expect(view.getByText(LABEL)).toBeInTheDocument();
    expect(view.getByText(CONTENT)).toBeInTheDocument();
  });

  it('displays prelabel', () => {
    const { view } = setup({ preLabel: LABEL });
    expect(view.getByText(LABEL)).toBeInTheDocument();
  });

  it('label displays tooltip on hover', async () => {
    const { view } = setup({ label: LABEL });
    userEvent.hover(view.getByText(LABEL));
    expect((await view.findByRole('tooltip')).textContent).toEqual(LABEL);
  });

  it('content displays tooltip on hover', async () => {
    const { view } = setup({ label: LABEL });
    userEvent.hover(view.getByText(CONTENT));
    expect((await view.findByRole('tooltip')).textContent).toEqual(CONTENT_TOOLTIP);
  });
});<|MERGE_RESOLUTION|>--- conflicted
+++ resolved
@@ -1,11 +1,7 @@
 import { render } from '@testing-library/react';
 import userEvent from '@testing-library/user-event';
-import { UIProvider } from 'determined-ui/Theme';
+import { ThemeProvider } from 'determined-ui/Theme';
 
-<<<<<<< HEAD
-import { ThemeProvider } from 'components/kit/Theme';
-=======
->>>>>>> 47b37ebc
 import { generateAlphaNumeric } from 'utils/string';
 
 import BadgeTag, { Props } from './BadgeTag';
