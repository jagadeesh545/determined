--- conflicted
+++ resolved
@@ -2,14 +2,8 @@
 import userEvent from '@testing-library/user-event';
 import Button from 'determined-ui/Button';
 import { useModal } from 'determined-ui/Modal';
-import { UIProvider } from 'determined-ui/Theme';
 import React, { useCallback, useEffect } from 'react';
 
-<<<<<<< HEAD
-import Button from 'components/kit/Button';
-import { useModal } from 'components/kit/Modal';
-=======
->>>>>>> 47b37ebc
 import { setUserPassword as mockSetUserPassword } from 'services/api';
 import { V1LoginRequest } from 'services/api-ts-sdk';
 import authStore from 'stores/auth';
