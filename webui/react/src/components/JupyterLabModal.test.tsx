--- conflicted
+++ resolved
@@ -2,21 +2,15 @@
 import userEvent from '@testing-library/user-event';
 import Button from 'determined-ui/Button';
 import { useModal } from 'determined-ui/Modal';
-import { UIProvider } from 'determined-ui/Theme';
+import { ThemeProvider } from 'determined-ui/Theme';
 import React, { useEffect } from 'react';
 import { BrowserRouter } from 'react-router-dom';
 
 import JupyterLabModalComponent from 'components/JupyterLabModal';
-<<<<<<< HEAD
-import Button from 'components/kit/Button';
-import { useModal } from 'components/kit/Modal';
-=======
->>>>>>> 47b37ebc
 import { SettingsProvider } from 'hooks/useSettingsProvider';
 import authStore from 'stores/auth';
 import { WorkspaceState } from 'types';
 
-import { ThemeProvider } from './kit/Theme';
 const SIMPLE_CONFIG_TEMPLATE_TEXT = 'Template';
 const SHOW_SIMPLE_CONFIG_TEXT = 'Show Simple Config';
 
