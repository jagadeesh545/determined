--- conflicted
+++ resolved
@@ -1,15 +1,9 @@
 import argparse
 import functools
 import sys
-<<<<<<< HEAD
-from typing import Any, Callable, Dict, List, Union
-
-from termcolor import colored
-=======
-from typing import Any, Callable, Dict, List, Sequence
+from typing import Any, Callable, Dict, List, Sequence, Union
 
 import termcolor
->>>>>>> 4f12118d
 
 from determined.common import api, declarative_argparse, util
 from determined.common.api import authentication, bindings, certs
@@ -121,12 +115,11 @@
     return decorator
 
 
-<<<<<<< HEAD
 def report_cli_error(msg: Union[str, Exception]) -> None:
-    print(colored(f"Error: {msg}", "red"), file=sys.stderr)
+    print(termcolor.colored(f"Error: {msg}", "red"), file=sys.stderr)
     sys.exit(1)
-=======
+
+
 def print_warnings(warnings: Sequence[bindings.v1LaunchWarning]) -> None:
     for warning in warnings:
-        print(termcolor.colored(api.WARNING_MESSAGE_MAP[warning], "yellow"), file=sys.stderr)
->>>>>>> 4f12118d
+        print(termcolor.colored(api.WARNING_MESSAGE_MAP[warning], "yellow"), file=sys.stderr)