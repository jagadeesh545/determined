--- conflicted
+++ resolved
@@ -6,13 +6,8 @@
 from termcolor import colored
 
 from determined import cli
-<<<<<<< HEAD
 from determined.cli import ntsc, render
-from determined.common import api
-=======
-from determined.cli import command, render
 from determined.common import api, context, util
->>>>>>> 87ee3326
 from determined.common.api import authentication, bindings
 from determined.common.api.bindings import v1AllocationSummary
 from determined.common.declarative_argparse import Arg, Cmd, Group
