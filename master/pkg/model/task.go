--- conflicted
+++ resolved
@@ -170,11 +170,7 @@
 	TaskStateError TaskState = "ERROR"
 	// TaskStatePaused denotes that task has been paused.
 	TaskStatePaused TaskState = "PAUSED"
-<<<<<<< HEAD
-	// TaskStateStoppingPaused denotes that task has been paused.
-=======
 	// TaskStateStoppingPaused denotes that the task is in the process of being paused.
->>>>>>> 1bffab5c
 	TaskStateStoppingPaused TaskState = "STOPPING_PAUSED"
 	// TaskStateStoppingCanceled denotes that the task is in the process of being canceled.
 	TaskStateStoppingCanceled TaskState = "STOPPING_CANCELED"
