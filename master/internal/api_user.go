package internal

import (
	"context"
	"fmt"
	"regexp"
	"strings"

	"github.com/pkg/errors"
	"gopkg.in/guregu/null.v3"

	"google.golang.org/grpc/codes"
	"google.golang.org/grpc/status"
	timestamppb "google.golang.org/protobuf/types/known/timestamppb"

	"github.com/determined-ai/determined/master/internal/db"
	"github.com/determined-ai/determined/master/internal/grpcutil"
	"github.com/determined-ai/determined/master/internal/user"
	"github.com/determined-ai/determined/master/pkg/model"
	"github.com/determined-ai/determined/proto/pkg/apiv1"
	"github.com/determined-ai/determined/proto/pkg/userv1"
)

var errUserNotFound = status.Error(codes.NotFound, "user not found")

func toProtoUserFromFullUser(user model.FullUser) *userv1.User {
	var agentUserGroup *userv1.AgentUserGroup
	if user.AgentUID.Valid || user.AgentGID.Valid {
		agentUserGroup = &userv1.AgentUserGroup{
			AgentUid: int32(user.AgentUID.ValueOrZero()),
			AgentGid: int32(user.AgentGID.ValueOrZero()),
		}
	}
	displayNameString := user.DisplayName.ValueOrZero()
	return &userv1.User{
		Id:             int32(user.ID),
		Username:       user.Username,
		Admin:          user.Admin,
		Active:         user.Active,
		AgentUserGroup: agentUserGroup,
		DisplayName:    displayNameString,
		ModifiedAt:     timestamppb.New(user.ModifiedAt),
	}
}

func getFullModelUser(d *db.PgDB, userID model.UserID) (*model.FullUser, error) {
	user, err := d.UserByID(userID)
	if errors.Is(err, db.ErrNotFound) {
		return nil, errUserNotFound
	}
	return user, err
}

func getUser(d *db.PgDB, userID model.UserID) (*userv1.User, error) {
	user, err := getFullModelUser(d, userID)
	if err != nil {
		return nil, err
	}
	return toProtoUserFromFullUser(*user), nil
}

// TODO remove this eventually since authz replaces this
// We can't yet since we use it else where.
func userShouldBeAdmin(ctx context.Context, a *apiServer) error {
	u, _, err := grpcutil.GetUser(ctx, a.m.db, &a.m.config.InternalConfig.ExternalSessions)
	if err != nil {
		return err
	}
	if !u.Admin {
		return grpcutil.ErrPermissionDenied
	}
	return nil
}

func (a *apiServer) GetUsers(
	ctx context.Context, req *apiv1.GetUsersRequest,
) (*apiv1.GetUsersResponse, error) {
	sortColMap := map[apiv1.GetUsersRequest_SortBy]string{
		apiv1.GetUsersRequest_SORT_BY_UNSPECIFIED:   "id",
		apiv1.GetUsersRequest_SORT_BY_DISPLAY_NAME:  "display_name",
		apiv1.GetUsersRequest_SORT_BY_USER_NAME:     "username",
		apiv1.GetUsersRequest_SORT_BY_ADMIN:         "admin",
		apiv1.GetUsersRequest_SORT_BY_ACTIVE:        "active",
		apiv1.GetUsersRequest_SORT_BY_MODIFIED_TIME: "modified_at",
	}
	orderByMap := map[apiv1.OrderBy]string{
		apiv1.OrderBy_ORDER_BY_UNSPECIFIED: "ASC",
		apiv1.OrderBy_ORDER_BY_ASC:         "ASC",
		apiv1.OrderBy_ORDER_BY_DESC:        "DESC",
	}

	orderExpr := ""
	switch _, ok := sortColMap[req.SortBy]; {
	case !ok:
		return nil, fmt.Errorf("unsupported sort by %s", req.SortBy)
	case sortColMap[req.SortBy] != "id":
		orderExpr = fmt.Sprintf(
			"%s %s, id %s",
			sortColMap[req.SortBy], orderByMap[req.OrderBy], orderByMap[req.OrderBy],
		)
	default:
		orderExpr = fmt.Sprintf("id %s", orderByMap[req.OrderBy])
	}
	users := []model.FullUser{}
	err := a.m.db.QueryF(
		"get_users",
		[]interface{}{orderExpr},
		&users,
	)
	if err != nil {
		return nil, err
	}

	curUser, _, err := grpcutil.GetUser(ctx, a.m.db, &a.m.config.InternalConfig.ExternalSessions)
	if err != nil {
		return nil, err
	}
	if users, err = user.AuthZProvider.Get().FilterUserList(*curUser, users); err != nil {
		return nil, err
	}

	resp := &apiv1.GetUsersResponse{}
	for _, user := range users {
		resp.Users = append(resp.Users, toProtoUserFromFullUser(user))
	}

	return resp, a.paginate(&resp.Pagination, &resp.Users, req.Offset, req.Limit)
}

func (a *apiServer) GetUser(
	ctx context.Context, req *apiv1.GetUserRequest,
) (*apiv1.GetUserResponse, error) {
	curUser, _, err := grpcutil.GetUser(ctx, a.m.db, &a.m.config.InternalConfig.ExternalSessions)
	if err != nil {
		return nil, err
	}
	targetFullUser, err := getFullModelUser(a.m.db, model.UserID(req.UserId))
	if err != nil {
		return nil, err
	}

	var ok bool
	if ok, err = user.AuthZProvider.Get().CanGetUser(*curUser, targetFullUser.ToUser()); err != nil {
		return nil, err
	} else if !ok {
		return nil, errUserNotFound
	}
	return &apiv1.GetUserResponse{User: toProtoUserFromFullUser(*targetFullUser)}, err
}

func (a *apiServer) PostUser(
	ctx context.Context, req *apiv1.PostUserRequest,
) (*apiv1.PostUserResponse, error) {
	if req.User == nil {
		return nil, status.Error(codes.InvalidArgument, "must specify user to create")
	}
	userToAdd := &model.User{
		Username: req.User.Username,
		Admin:    req.User.Admin,
		Active:   req.User.Active,
	}
	if req.User.DisplayName != "" {
		userToAdd.DisplayName = null.StringFrom(req.User.DisplayName)
	}

	var agentUserGroup *model.AgentUserGroup
	if req.User.AgentUserGroup != nil {
		agentUserGroup = &model.AgentUserGroup{
			UID: int(req.User.AgentUserGroup.AgentUid),
			GID: int(req.User.AgentUserGroup.AgentGid),
		}
	}

	curUser, _, err := grpcutil.GetUser(ctx, a.m.db, &a.m.config.InternalConfig.ExternalSessions)
	if err != nil {
		return nil, err
	}
	if err = user.AuthZProvider.Get().
		CanCreateUser(*curUser, *userToAdd, agentUserGroup); err != nil {
		return nil, status.Error(codes.PermissionDenied, err.Error())
	}

	if err = grpcutil.ValidateRequest(
		func() (bool, string) { return req.User != nil, "no user specified" },
		func() (bool, string) { return req.User.Username != "", "no username specified" },
	); err != nil {
		return nil, err
	}
	if err = userToAdd.UpdatePasswordHash(replicateClientSideSaltAndHash(req.Password)); err != nil {
		return nil, err
	}

	userID, err := a.m.db.AddUser(userToAdd, agentUserGroup)
	switch {
	case err == db.ErrDuplicateRecord:
		return nil, status.Error(codes.InvalidArgument, "user already exists")
	case err != nil:
		return nil, err
	}
	fullUser, err := getUser(a.m.db, userID)
	return &apiv1.PostUserResponse{User: fullUser}, err
}

func (a *apiServer) SetUserPassword(
	ctx context.Context, req *apiv1.SetUserPasswordRequest,
) (*apiv1.SetUserPasswordResponse, error) {
	// TODO if ExternalSessions is there, don't even allow this
	curUser, _, err := grpcutil.GetUser(ctx, a.m.db, &a.m.config.InternalConfig.ExternalSessions)
	if err != nil {
		return nil, err
	}
<<<<<<< HEAD
	targetUser := &model.User{ID: model.UserID(req.UserId)}
	if err = user.AuthZProvider.Get().CanSetUserPassword(*curUser, *targetUser); err != nil {
		return nil, err
	}
=======

	targetFullUser, err := getFullModelUser(a.m.db, model.UserID(req.UserId))
	if err != nil {
		return nil, err
	}
	targetUser := targetFullUser.ToUser()
	if err = user.AuthZProvider.Get().CanSetUsersPassword(*curUser, targetUser); err != nil {
		if ok, canGetErr := user.AuthZProvider.
			Get().CanGetUser(*curUser, targetFullUser.ToUser()); canGetErr != nil {
			return nil, canGetErr
		} else if !ok {
			return nil, errUserNotFound
		}
		return nil, status.Error(codes.PermissionDenied, err.Error())
	}
>>>>>>> a09e81d9

	if err = targetUser.UpdatePasswordHash(replicateClientSideSaltAndHash(req.Password)); err != nil {
		return nil, err
	}
<<<<<<< HEAD
	switch err = a.m.db.UpdateUser(targetUser, []string{"password_hash"}, nil); {
=======
	switch err = a.m.db.UpdateUser(&targetUser, []string{"password_hash"}, nil); {
>>>>>>> a09e81d9
	case err == db.ErrNotFound:
		return nil, errUserNotFound
	case err != nil:
		return nil, err
	}
	fullUser, err := getUser(a.m.db, model.UserID(req.UserId))
	return &apiv1.SetUserPasswordResponse{User: fullUser}, err
}

func (a *apiServer) PatchUser(
	ctx context.Context, req *apiv1.PatchUserRequest,
) (*apiv1.PatchUserResponse, error) {
	curUser, _, err := grpcutil.GetUser(ctx, a.m.db, &a.m.config.InternalConfig.ExternalSessions)
	if err != nil {
		return nil, err
	}

	uid := model.UserID(req.UserId)
<<<<<<< HEAD
	targetUser := &model.User{ID: uid}
=======
	targetFullUser, err := getFullModelUser(a.m.db, uid)
	if err != nil {
		return nil, err
	}
	targetUser := targetFullUser.ToUser()
	if err = user.AuthZProvider.Get().CanSetUsersDisplayName(*curUser, targetUser); err != nil {
		if ok, canGetErr := user.AuthZProvider.Get().
			CanGetUser(*curUser, targetFullUser.ToUser()); canGetErr != nil {
			return nil, canGetErr
		} else if !ok {
			return nil, errUserNotFound
		}
		return nil, status.Error(codes.PermissionDenied, err.Error())
	}

	// TODO: handle any field name:
>>>>>>> a09e81d9
	if req.User.DisplayName != nil {
		if err = user.AuthZProvider.Get().CanSetUserDisplayName(*curUser, *targetUser); err != nil {
			return nil, err
		}
		u := &userv1.User{}
		if req.User.DisplayName.Value == "" {
			// Disallow empty diaplay name for sorting purpose.
			err = a.m.db.QueryProto("set_user_display_name", u, req.UserId, nil)
		} else {
			// Remove non-ASCII chars to avoid hidden whitespace, confusable letters, etc.
			re := regexp.MustCompile("[^\\p{Latin}\\p{N}\\s]")
			displayName := re.ReplaceAllLiteralString(req.User.DisplayName.Value, "")
			// Restrict 'admin' and 'determined' in display names.
			if !(curUser.Admin && curUser.ID == uid) && strings.Contains(strings.ToLower(displayName),
				"admin") {
				return nil, status.Error(codes.InvalidArgument, "Non-admin user cannot be renamed 'admin'")
			}
			if curUser.Username != "determined" && strings.Contains(strings.ToLower(displayName),
				"determined") {
				return nil, status.Error(codes.InvalidArgument, "User cannot be renamed 'determined'")
			}
			err = a.m.db.QueryProto("set_user_display_name", u, req.UserId, strings.TrimSpace(displayName))
		}
		if err == db.ErrNotFound {
			return nil, errUserNotFound
		} else if err != nil {
			return nil, err
		}
	}

	var toUpdate []string
	if req.User.Active != nil {
		if err = user.AuthZProvider.Get().CanSetUserActive(*curUser, *targetUser); err != nil {
			return nil, err
		}
		targetUser.Active = req.User.Active.Value
		toUpdate = append(toUpdate, "active")
	}

	if req.User.Admin != nil {
		if err = user.AuthZProvider.Get().CanSetUserAdmin(*curUser, *targetUser); err != nil {
			return nil, err
		}
		targetUser.Admin = req.User.Admin.Value
		toUpdate = append(toUpdate, "admin")
	}

	var ug *model.AgentUserGroup
	if pug := req.User.AgentUserGroup; pug != nil {
		if err = user.AuthZProvider.Get().CanSetUserAgentGroup(*curUser, *targetUser); err != nil {
			return nil, err
		}

		ug = &model.AgentUserGroup{
			UID: int(req.User.AgentUserGroup.AgentUid),
			GID: int(req.User.AgentUserGroup.AgentGid),
		}
	}

	switch err = a.m.db.UpdateUser(targetUser, toUpdate, ug); {
	case err == db.ErrNotFound:
		return nil, errUserNotFound
	case err != nil:
		return nil, err
	}

	fullUser, err := getUser(a.m.db, uid)
	return &apiv1.PatchUserResponse{User: fullUser}, err
}

func (a *apiServer) GetUserSetting(
	ctx context.Context, req *apiv1.GetUserSettingRequest,
) (*apiv1.GetUserSettingResponse, error) {
	curUser, _, err := grpcutil.GetUser(ctx, a.m.db, &a.m.config.InternalConfig.ExternalSessions)
	if err != nil {
		return nil, err
	}
	if err = user.AuthZProvider.Get().CanGetUsersOwnSettings(*curUser); err != nil {
		return nil, status.Error(codes.PermissionDenied, err.Error())
	}

	settings, err := db.GetUserSetting(curUser.ID)
	return &apiv1.GetUserSettingResponse{Settings: settings}, err
}

func (a *apiServer) PostUserSetting(
	ctx context.Context, req *apiv1.PostUserSettingRequest,
) (*apiv1.PostUserSettingResponse, error) {
	if req.Setting == nil {
		return nil, status.Error(codes.InvalidArgument, "must specify setting")
	}

	curUser, _, err := grpcutil.GetUser(ctx, a.m.db, &a.m.config.InternalConfig.ExternalSessions)
	if err != nil {
		return nil, err
	}
	settingModel := model.UserWebSetting{
		UserID:      curUser.ID,
		Key:         req.Setting.Key,
		Value:       req.Setting.Value,
		StoragePath: req.StoragePath,
	}
	if err = user.AuthZProvider.Get().CanCreateUsersOwnSetting(*curUser, settingModel); err != nil {
		return nil, status.Error(codes.PermissionDenied, err.Error())
	}

	err = db.UpdateUserSetting(&settingModel)
	return &apiv1.PostUserSettingResponse{}, err
}

func (a *apiServer) ResetUserSetting(
	ctx context.Context, req *apiv1.ResetUserSettingRequest,
) (*apiv1.ResetUserSettingResponse, error) {
	curUser, _, err := grpcutil.GetUser(ctx, a.m.db, &a.m.config.InternalConfig.ExternalSessions)
	if err != nil {
		return nil, err
	}
	if err = user.AuthZProvider.Get().CanResetUsersOwnSettings(*curUser); err != nil {
		return nil, status.Error(codes.PermissionDenied, err.Error())
	}

	err = db.ResetUserSetting(curUser.ID)
	return &apiv1.ResetUserSettingResponse{}, err
}<|MERGE_RESOLUTION|>--- conflicted
+++ resolved
@@ -209,12 +209,6 @@
 	if err != nil {
 		return nil, err
 	}
-<<<<<<< HEAD
-	targetUser := &model.User{ID: model.UserID(req.UserId)}
-	if err = user.AuthZProvider.Get().CanSetUserPassword(*curUser, *targetUser); err != nil {
-		return nil, err
-	}
-=======
 
 	targetFullUser, err := getFullModelUser(a.m.db, model.UserID(req.UserId))
 	if err != nil {
@@ -230,16 +224,11 @@
 		}
 		return nil, status.Error(codes.PermissionDenied, err.Error())
 	}
->>>>>>> a09e81d9
 
 	if err = targetUser.UpdatePasswordHash(replicateClientSideSaltAndHash(req.Password)); err != nil {
 		return nil, err
 	}
-<<<<<<< HEAD
-	switch err = a.m.db.UpdateUser(targetUser, []string{"password_hash"}, nil); {
-=======
 	switch err = a.m.db.UpdateUser(&targetUser, []string{"password_hash"}, nil); {
->>>>>>> a09e81d9
 	case err == db.ErrNotFound:
 		return nil, errUserNotFound
 	case err != nil:
@@ -258,9 +247,6 @@
 	}
 
 	uid := model.UserID(req.UserId)
-<<<<<<< HEAD
-	targetUser := &model.User{ID: uid}
-=======
 	targetFullUser, err := getFullModelUser(a.m.db, uid)
 	if err != nil {
 		return nil, err
@@ -277,7 +263,6 @@
 	}
 
 	// TODO: handle any field name:
->>>>>>> a09e81d9
 	if req.User.DisplayName != nil {
 		if err = user.AuthZProvider.Get().CanSetUserDisplayName(*curUser, *targetUser); err != nil {
 			return nil, err
