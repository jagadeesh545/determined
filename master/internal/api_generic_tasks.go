package internal

import (
	"context"
	"fmt"
	"time"

	"github.com/sirupsen/logrus"
	"github.com/uptrace/bun"

	"github.com/pkg/errors"
	"google.golang.org/grpc/codes"
	"google.golang.org/grpc/status"

	"github.com/ghodss/yaml"

	"github.com/determined-ai/determined/master/internal/api"
	"github.com/determined-ai/determined/master/internal/authz"
	"github.com/determined-ai/determined/master/internal/command"
	"github.com/determined-ai/determined/master/internal/db"
	"github.com/determined-ai/determined/master/internal/grpcutil"
	"github.com/determined-ai/determined/master/internal/job/jobservice"
	"github.com/determined-ai/determined/master/internal/project"
	"github.com/determined-ai/determined/master/internal/rm/tasklist"
	"github.com/determined-ai/determined/master/internal/sproto"
	"github.com/determined-ai/determined/master/internal/task"
	"github.com/determined-ai/determined/master/internal/user"
	"github.com/determined-ai/determined/master/pkg/check"
	pkgCommand "github.com/determined-ai/determined/master/pkg/command"
	"github.com/determined-ai/determined/master/pkg/logger"
	"github.com/determined-ai/determined/master/pkg/model"
	"github.com/determined-ai/determined/master/pkg/ptrs"
	"github.com/determined-ai/determined/master/pkg/schemas"
	"github.com/determined-ai/determined/master/pkg/schemas/expconf"
	"github.com/determined-ai/determined/master/pkg/tasks"
	"github.com/determined-ai/determined/proto/pkg/apiv1"
	"github.com/determined-ai/determined/proto/pkg/projectv1"
	"github.com/determined-ai/determined/proto/pkg/utilv1"
)

func combineTaskConfig(config []byte, forkedConfig []byte) model.GenericTaskConfig {

	combinedConfig := model.GenericTaskConfig{
		Resources: expconf.ResourcesConfigV0{
			RawSlots:          ptrs.Ptr(1),
			RawResourcePool:   ptrs.Ptr(""),
			RawIsSingleNode:   nil,
			RawMaxSlots:       nil,
			RawSlotsPerTrial:  nil,
			RawWeight:         nil,
			RawNativeParallel: nil,
			RawShmSize:        nil,
			RawPriority:       nil,
			RawDevices:        nil,
		},
	}

	// Don't throw errors; validation should happen elsewhere.
	if len(forkedConfig) > 0 {
		_ = yaml.Unmarshal(forkedConfig, &combinedConfig)
	}
	if len(config) > 0 {
		_ = yaml.Unmarshal(config, &combinedConfig)
	}

	return combinedConfig
}

func (a *apiServer) getGenericTaskLaunchParameters(
	ctx context.Context,
	contextDirectory []*utilv1.File,
	configYAML string,
	projectID int,
	forkedConfig []byte,
) (
	*tasks.GenericTaskSpec, []pkgCommand.LaunchWarning, []byte, error,
) {
	genericTaskSpec := &tasks.GenericTaskSpec{
		ProjectID: projectID,
	}

	// Validate the userModel and get the agent userModel group.
	userModel, _, err := grpcutil.GetUser(ctx)
	if err != nil {
		return nil,
			nil,
			nil,
			status.Errorf(codes.Unauthenticated, "failed to get the user: %s", err)
	}

	proj, err := a.GetProjectByID(ctx, int32(genericTaskSpec.ProjectID), *userModel)
	if err != nil {
		return nil, nil, nil, err
	}
	agentUserGroup, err := user.GetAgentUserGroup(ctx, userModel.ID, int(proj.WorkspaceId))
	if err != nil {
		return nil, nil, nil, err
	}

	combinedTaskConfig := combineTaskConfig([]byte(configYAML), forkedConfig)

<<<<<<< HEAD
	// Validate the resource configuration.
	resources := combinedTaskConfig.Resources

	poolName, launchWarnings, err := a.m.ResolveResources(*resources.RawResourcePool, *resources.RawSlots, int(proj.WorkspaceId))
=======
	poolName, launchWarnings, err := a.m.ResolveResources(resources.ResourcePool, resources.Slots, int(proj.WorkspaceId))
>>>>>>> 99d771b5
	if err != nil {
		return nil, nil, nil, err
	}
	// Get the base TaskSpec.
	taskSpec, err := a.m.fillTaskSpec(poolName, agentUserGroup, userModel)
	if err != nil {
		return nil, nil, nil, err
	}

	// Get the full configuration.
	taskConfigDefaults := model.DefaultConfigGenericTaskConfig(&taskSpec.TaskContainerDefaults)
	taskConfig := schemas.Merge(combinedTaskConfig, taskConfigDefaults)
	workDirInDefaults := taskConfig.WorkDir

<<<<<<< HEAD
=======
	if err := yaml.UnmarshalStrict([]byte(configYAML), &taskConfig, yaml.DisallowUnknownFields); err != nil {
		return nil, nil, nil, fmt.Errorf("yaml unmarshaling generic task config: %w", err)
	}

>>>>>>> 99d771b5
	// Copy discovered (default) resource pool name and slot count.

	fillTaskConfig(*resources.RawSlots, taskSpec, &taskConfig.Environment)
	taskConfig.Resources.RawResourcePool = &poolName
	taskConfig.Resources.RawSlots = resources.RawSlots

	var contextDirectoryBytes []byte
	taskConfig.WorkDir, contextDirectoryBytes, err = fillContextDir(
		taskConfig.WorkDir,
		workDirInDefaults,
		contextDirectory,
	)
	if err != nil {
		return nil, nil, nil, err
	}

	var token string
	token, err = getTaskSessionToken(ctx, userModel)
	if err != nil {
		return nil, nil, nil, err
	}

	taskSpec.UserSessionToken = token

	genericTaskSpec.Base = taskSpec
	genericTaskSpec.GenericTaskConfig = taskConfig

	genericTaskSpec.Base.ExtraEnvVars = map[string]string{
		"DET_TASK_TYPE": string(model.TaskTypeGeneric),
	}

	return genericTaskSpec, launchWarnings, contextDirectoryBytes, nil
}

func (a *apiServer) canCreateGenericTask(ctx context.Context, projectID int) error {
	userModel, _, err := grpcutil.GetUser(ctx)
	if err != nil {
		return err
	}

	errProjectNotFound := api.NotFoundErrs("project", fmt.Sprint(projectID), true)
	p := &projectv1.Project{}
	// Get project details
	if err := db.Bun().NewSelect().TableExpr("pe, projects AS p").With("pe", db.Bun().NewSelect().
		ModelTableExpr("experiments").ColumnExpr(`COUNT(*) AS num_experiments,
		SUM(CASE WHEN state = 'ACTIVE' THEN 1 ELSE 0 END) AS num_active_experiments,
		MAX(start_time) AS last_experiment_started_at`).Where("project_id = ?", projectID)).
		ColumnExpr(`p.id,p.name,p.workspace_id,p.description,p.immutable,
		p.notes,w.name AS workspace_name,p.error_message,
		(p.archived OR w.archived) AS archived,MAX(pe.num_experiments) AS num_experiments,
		MAX(pe.num_active_experiments) AS num_active_experiments,u.username,p.user_id`).
		Join("LEFT JOIN users AS u ON u.id = p.user_id").
		Join("LEFT JOIN workspaces AS w ON w.id = p.workspace_id").
		Where("p.id = ?", projectID).
		GroupExpr("p.id, u.username, w.archived, w.name").
		Scan(ctx, p); errors.Is(err, db.ErrNotFound) {
		return errProjectNotFound
	} else if err != nil {
		return err
	}
	if err := project.AuthZProvider.Get().CanGetProject(ctx, *userModel, p); err != nil {
		return authz.SubIfUnauthorized(err, errProjectNotFound)
	}

	if err := command.AuthZProvider.Get().CanCreateGenericTask(
		ctx, *userModel, model.AccessScopeID(p.WorkspaceId)); err != nil {
		return status.Errorf(codes.PermissionDenied, err.Error())
	}

	return nil
}

func (a *apiServer) CreateGenericTask(
	ctx context.Context, req *apiv1.CreateGenericTaskRequest,
) (*apiv1.CreateGenericTaskResponse, error) {
	var projectID int
	if req.ProjectId != nil {
		projectID = int(*req.ProjectId)
	} else {
		projectID = model.DefaultProjectID
	}

	if err := a.canCreateGenericTask(ctx, projectID); err != nil {
		return nil, err
	}

	// forkedConfig denotes the config of the task we are forking from
	var forkedConfig []byte
	var forkedContextDirectory []byte
	if req.ForkedFrom != nil {
		getTaskReq := &apiv1.GetGenericTaskConfigRequest{
			TaskId: *req.ForkedFrom,
		}
		resp, err := a.GetGenericTaskConfig(ctx, getTaskReq)
		if err != nil {
			return nil, err
		}

		forkedConfig = []byte(resp.Config)
		if err != nil {
			return nil, err
		}

		if len(req.ContextDirectory) == 0 {
			contextDirectoryResp, err := a.GetTaskContextDirectory(ctx, &apiv1.GetTaskContextDirectoryRequest{
				TaskId: *req.ForkedFrom,
			})
			if err != nil {
				return nil, err
			}
			forkedContextDirectory = []byte(contextDirectoryResp.B64Tgz)
		}
	}

	if len(forkedConfig) == 0 && len(req.Config) == 0 {
		return nil, status.Error(codes.InvalidArgument, "No config file nor forked task provided")
	}
	genericTaskSpec, warnings, contextDirectoryBytes, err := a.getGenericTaskLaunchParameters(
		ctx, req.ContextDirectory, req.Config, projectID, forkedConfig,
	)
	if len(contextDirectoryBytes) == 0 {
		contextDirectoryBytes = forkedContextDirectory
	}
	if err != nil {
		return nil, err
	}

	if err := check.Validate(genericTaskSpec.GenericTaskConfig); err != nil {
		return nil, status.Errorf(
			codes.InvalidArgument,
			"invalid generic task config: %s",
			err.Error(),
		)
	}

	// Persist the task.
	taskID := model.NewTaskID()
	jobID := model.NewJobID()
	startTime := time.Now()
	err = db.Bun().RunInTx(ctx, nil, func(ctx context.Context, tx bun.Tx) error {
		if err := db.AddJobTx(ctx, tx, &model.Job{
			JobID:   jobID,
			JobType: model.JobTypeGeneric,
			OwnerID: &genericTaskSpec.Base.Owner.ID,
		}); err != nil {
			return fmt.Errorf("persisting job %v: %w", taskID, err)
		}

		configBytes, err := yaml.YAMLToJSON([]byte(req.Config))
		if err != nil {
			return fmt.Errorf("handling experiment config %v: %w", req.Config, err)
		}

		if err := db.AddTaskTx(ctx, tx, &model.Task{
			TaskID:     taskID,
			TaskType:   model.TaskTypeGeneric,
			StartTime:  startTime,
			JobID:      &jobID,
			LogVersion: model.CurrentTaskLogVersion,
			ForkedFrom: req.ForkedFrom,
			Config:     ptrs.Ptr(string(configBytes)),
		}); err != nil {
			return fmt.Errorf("persisting task %v: %w", taskID, err)
		}

		// TODO persist config elemnts

		if _, err := tx.NewInsert().Model(&model.TaskContextDirectory{
			TaskID:           taskID,
			ContextDirectory: contextDirectoryBytes,
		}).Exec(ctx); err != nil {
			return fmt.Errorf("persisting context directory files: %w", err)
		}

		return nil
	})
	if err != nil {
		return nil, fmt.Errorf("persisting task information: %w", err)
	}

	logCtx := logger.Context{
		"job-id":    jobID,
		"task-id":   taskID,
		"task-type": model.TaskTypeGeneric,
	}
	priorityChange := func(priority int) error {
		return nil
	}
	if err = tasklist.GroupPriorityChangeRegistry.Add(jobID, priorityChange); err != nil {
		return nil, err
	}

	onAllocationExit := func(ae *task.AllocationExited) {
		syslog := logrus.WithField("component", "genericTask").WithFields(logCtx.Fields())
		if err := a.m.db.CompleteTask(taskID, time.Now().UTC()); err != nil {
			syslog.WithError(err).Error("marking generic task complete")
		}
		if err := tasklist.GroupPriorityChangeRegistry.Delete(jobID); err != nil {
			syslog.WithError(err).Error("deleting group priority change registry")
		}
	}

	err = task.DefaultService.StartAllocation(logCtx, sproto.AllocateRequest{
		AllocationID:      model.AllocationID(fmt.Sprintf("%s.%d", taskID, 1)),
		TaskID:            taskID,
		JobID:             jobID,
		JobSubmissionTime: startTime,
		IsUserVisible:     true,
		Name:              fmt.Sprintf("Generic Task %s", taskID),

		SlotsNeeded:  *genericTaskSpec.GenericTaskConfig.Resources.Slots(),
		ResourcePool: genericTaskSpec.GenericTaskConfig.Resources.ResourcePool(),
		FittingRequirements: sproto.FittingRequirements{
			SingleAgent: genericTaskSpec.GenericTaskConfig.Resources.MustFitSingleNode(),
		},

		Restore: false,
	}, a.m.db, a.m.rm, genericTaskSpec, onAllocationExit)
	if err != nil {
		return nil, err
	}

	jobservice.DefaultService.RegisterJob(jobID, genericTaskSpec)

	return &apiv1.CreateGenericTaskResponse{
		TaskId:   string(taskID),
		Warnings: pkgCommand.LaunchWarningToProto(warnings),
	}, nil
}<|MERGE_RESOLUTION|>--- conflicted
+++ resolved
@@ -99,14 +99,11 @@
 
 	combinedTaskConfig := combineTaskConfig([]byte(configYAML), forkedConfig)
 
-<<<<<<< HEAD
 	// Validate the resource configuration.
 	resources := combinedTaskConfig.Resources
 
 	poolName, launchWarnings, err := a.m.ResolveResources(*resources.RawResourcePool, *resources.RawSlots, int(proj.WorkspaceId))
-=======
-	poolName, launchWarnings, err := a.m.ResolveResources(resources.ResourcePool, resources.Slots, int(proj.WorkspaceId))
->>>>>>> 99d771b5
+
 	if err != nil {
 		return nil, nil, nil, err
 	}
@@ -121,13 +118,6 @@
 	taskConfig := schemas.Merge(combinedTaskConfig, taskConfigDefaults)
 	workDirInDefaults := taskConfig.WorkDir
 
-<<<<<<< HEAD
-=======
-	if err := yaml.UnmarshalStrict([]byte(configYAML), &taskConfig, yaml.DisallowUnknownFields); err != nil {
-		return nil, nil, nil, fmt.Errorf("yaml unmarshaling generic task config: %w", err)
-	}
-
->>>>>>> 99d771b5
 	// Copy discovered (default) resource pool name and slot count.
 
 	fillTaskConfig(*resources.RawSlots, taskSpec, &taskConfig.Environment)
