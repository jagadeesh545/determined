--- conflicted
+++ resolved
@@ -251,13 +251,9 @@
 			StartTime:  startTime,
 			JobID:      &jobID,
 			LogVersion: model.CurrentTaskLogVersion,
-<<<<<<< HEAD
 			ForkedFrom: req.ForkedFrom,
-		}, &genericTaskSpec.GenericTaskConfig); err != nil {
-=======
 			Config:     ptrs.Ptr(string(configBytes)),
 		}); err != nil {
->>>>>>> 8f5d00f0
 			return fmt.Errorf("persisting task %v: %w", taskID, err)
 		}
 
