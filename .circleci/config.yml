# Use the latest 2.1 version of CircleCI pipeline process engine. See: https://circleci.com/docs/2.0/configuration-reference
version: 2.1

orbs:
  win: circleci/windows@5.0.0
  slack: circleci/slack@3.4.2
  kubernetes: circleci/kubernetes@0.11.0
  helm: circleci/helm@1.2.0
  gcloud: circleci/gcp-cli@2.1.0
  queue: eddiewebb/queue@volatile
  codecov: codecov/codecov@3.0.0

executors:
  python-37:
    docker:
      - image: python:3.7-slim-buster
  python-38:
    docker:
      - image: python:3.8-slim-buster
  python-39:
    docker:
      - image: python:3.9-slim-buster

parameters:
  det-version:
    type: string
<<<<<<< HEAD
    default: 0.20.2-dev0
=======
    default: 0.21.1-dev0
>>>>>>> 3f8bfee8
  docker-image:
    type: string
    default: determinedai/cimg-base:latest
  machine-image:
    type: string
    default: ubuntu-2004:202201-02
  gpu-machine-image:
    type: string
    default: ubuntu-2004-cuda-11.2:202103-01
  # Some python, go, and react dependencies are cached by circleci via `save_cache`/`restore_cache`.
  # If the dependencies stay the same, but the circleci code that would produce them is changed,
  # it may be necessary to invalidate the cache by incrementing this value.
  # For example, if you change an env variable affecting a build of a python package with the same version,
  # the old build may be cached, and you may need to invalidate it.
  cache-buster:
    type: string
    default: v1dev20
  gke-version:
    type: string
    default: "1.23.16"
  master-build-resource-class:
    type: string
    default: xlarge

release-and-rc-filters: &release-and-rc-filters
  branches:
    ignore:
      - /.*/
  tags:
    only:
      - /(\d)+(\.(\d)+)+/
      - /((\d)+(\.(\d)+)+)(-rc)(\d)+/

rc-filters: &rc-filters
  branches:
    ignore:
      - /.*/
  tags:
    only:
      - /((\d)+(\.(\d)+)+)(-rc)(\d)+/

release-filters: &release-filters
  branches:
    ignore:
      - /.*/
  tags:
    only:
      - /(\d)+(\.(\d)+)+/

upstream-feature-branch: &upstream-feature-branch
  branches:
    ignore:
      - /pull\/.*/
      - /release-.*/
      - master

any-upstream: &any-upstream
  branches:
    ignore:
      - /pull\/.*/

commands:
  fix-circle-working-directory:
    description: "Fix CIRCLE_WORKING_DIRECTORY"
    steps:
      - run: echo 'CIRCLE_WORKING_DIRECTORY="${CIRCLE_WORKING_DIRECTORY/#\~/$HOME}"' >> $BASH_ENV

  # circleci's checkout does not fetch submodules by default
  # https://circleci.com/docs/2.0/configuration-reference/#checkout
  checkout-with-sm:
    steps:
      - checkout
      - run: git submodule sync
      - run: git submodule update --init

  skip-if-docs-only:
    steps:
      - run: git remote add upstream https://github.com/determined-ai/determined
      - run: git fetch upstream
      - run:
          name: check for docs-only changes
          command: |
            MERGE_BASE="$(git merge-base upstream/master HEAD)"
            DIFF_DIRS="$(git diff-tree --no-commit-id --name-only "$MERGE_BASE" HEAD)"
            if [ "$DIFF_DIRS" = "docs" ] ; then
              echo "docs-only change detected, halting job now"
              circleci-agent step halt
            else
              echo "detected non-docs-only changes: $DIFF_DIRS"
            fi

  skip-if-webui-only:
    steps:
      - run: git fetch upstream
      - run:
          name: check for webui-only changes # must be run after skip-if-docs-only
          command: |
            MERGE_BASE="$(git merge-base upstream/master HEAD)"
            DIFF_DIRS="$(git diff-tree --no-commit-id --name-only "$MERGE_BASE" HEAD)"
            if [ "$DIFF_DIRS" = "webui" ] ; then
              echo "webui-only change detected, halting job now"
              circleci-agent step halt
            else
              echo "detected non-webui-only changes: $DIFF_DIRS"
            fi

  skip-if-not-shared:
    steps:
      - run: git remote add upstream https://github.com/determined-ai/determined
      - run: git fetch upstream
      - run:
          name: check for shared changes
          command: |
            MERGE_BASE="$(git merge-base upstream/master HEAD)"
            DIFF_DIRS="$(git diff-tree --no-commit-id --name-only "$MERGE_BASE":webui/react/src HEAD:webui/react/src)"
            # check "shared" is in the list of changed directories
            if [[ "$DIFF_DIRS" == *"shared"* ]]; then
              echo "shared code changed, running downstream test"
            else
              echo "shared code not affected, halting job now"
              circleci-agent step halt
            fi

  set-slack-user-id:
    steps:
      - run:
          name: Set Slack variables
          command: |
            if ! [ -x "$(command -v jq)" ]; then
              apt update && apt install -y jq
            fi

            AUTHOR_EMAIL="$(git show -s --format='%ae' $CIRCLE_SHA1)"
            echo "export AUTHOR_EMAIL=\"${AUTHOR_EMAIL}\"" >> $BASH_ENV
            LOOKUP_RESPONSE=$(curl -s "https://slack.com/api/users.lookupByEmail?token=${SLACK_API_TOKEN}&email=${AUTHOR_EMAIL}")
            SUCCESS=$(echo "$LOOKUP_RESPONSE" | jq ".ok")
            if [[ "$SUCCESS" == "true" ]]; then
              SLACK_USER_ID=$(echo "$LOOKUP_RESPONSE" | jq -r ".user.id")
              SLACK_NAME=$(echo "$LOOKUP_RESPONSE" | jq -r ".user.name")
              echo "export SLACK_NAME=\"${SLACK_NAME}\"" >> $BASH_ENV
              echo "export SLACK_USER_ID=\"${SLACK_USER_ID}\"" >> $BASH_ENV
            else
              echo "Unable to find Slack user ID for  \"${AUTHOR_EMAIL}\"."
            fi

  pull-task-images:
    parameters:
      tf1:
        type: boolean
        default: false
      tf2:
        type: boolean
        default: false
    steps:
      - when:
          condition: <<parameters.tf1>>
          steps:
            - run: docker pull determinedai/environments:py-3.7-pytorch-1.7-tf-1.15-cpu-9d07809
      - when:
          condition: <<parameters.tf2>>
          steps:
            - run: docker pull determinedai/environments:py-3.8-pytorch-1.12-tf-2.8-cpu-9d07809

  login-docker:
    parameters:
      repository:
        type: string
        default: ""
      username:
        type: string
      password:
        type: string
    steps:
      - run: echo "<<parameters.password>>" | docker login <<parameters.repository>> -u "<<parameters.username>>" --password-stdin

  login-helm:
    steps:
      - run: helm repo add determined https://helm.ngc.nvidia.com/isv-ngc-partner/determined --username=$NGC_API_USERNAME --password=$NGC_API_KEY

  reinstall-go:
    steps:
      - run: sudo rm -rf /usr/local/go # Remove system go.
      - run: curl --retry-connrefused --retry 10 https://dl.google.com/go/go1.20.linux-amd64.tar.gz -o /tmp/go.linux-amd64.tar.gz
      - run: sudo tar -C /usr/local -xzf /tmp/go.linux-amd64.tar.gz
      - run: echo 'export PATH=$PATH:$HOME/go/bin' >> $BASH_ENV


  install-protoc:
    steps:
      - run: curl --retry-connrefused --retry 10 -o /tmp/protoc.zip -L https://github.com/protocolbuffers/protobuf/releases/download/v3.17.1/protoc-3.17.1-linux-x86_64.zip
      - run: unzip -o /tmp/protoc.zip -d $HOME/.local

  setup-go-intg-deps:
    steps:
      - install-protoc # Install newer version of protoc into $HOME/.local/bin, since default is proto2.
      - run: PATH=$HOME/.local/bin:$PATH make -C proto get-deps
      - run: PATH=$HOME/.local/bin:$PATH make -C proto build
      - run: make -C master get-deps
      - run: make -C agent get-deps
      - install-devcluster
      - start-devcluster:
          target-stage: elastic
          devcluster-config: elastic-base.devcluster.yaml

  go-get-deps:
    steps:
      - install-protoc
      - restore_cache:
          keys:
            - det-go-deps-<<pipeline.parameters.cache-buster>>-{{ checksum  "master/get-deps.sh" }}-{{ checksum  "master/go.sum" }}-{{ checksum  "agent/get-deps.sh" }}-{{ checksum  "agent/go.sum" }}-{{ checksum  "proto/get-deps.sh" }}-{{ checksum  "proto/go.sum" }}
      - run: make -C proto get-deps
      - run: make -C master get-deps
      - run: make -C agent get-deps
      - save_cache:
          key: det-go-deps-<<pipeline.parameters.cache-buster>>-{{ checksum  "master/get-deps.sh" }}-{{ checksum  "master/go.sum" }}-{{ checksum  "agent/get-deps.sh" }}-{{ checksum  "agent/go.sum" }}-{{ checksum  "proto/get-deps.sh" }}-{{ checksum  "proto/go.sum" }}
          paths:
            - "/home/circleci/go/"
            - "/home/circleci/.cache/go-build/"
  react-get-deps:
    steps:
      - attach_workspace:
          at: .
      - restore_cache:
          keys:
            - det-react-deps-<<pipeline.parameters.cache-buster>>-{{ checksum  "webui/react/package-lock.json" }}
      - run:
          name: Get React dependencies
          command: |
            if [ ! -d "webui/react/node_modules" ]; then
              make -C webui/react get-deps-npm
            fi
      - save_cache:
          key: det-react-deps-<<pipeline.parameters.cache-buster>>-{{ checksum  "webui/react/package-lock.json" }}
          paths:
            - "webui/react/node_modules"

  install-wheel:
    parameters:
      package-name:
        type: string
      package-location:
        type: string
    steps:
      - run:
          name: Install <<parameters.package-name>>
          working_directory: <<parameters.package-location>>
          command: |
            make build
            pip install --find-links dist <<parameters.package-name>>==<< pipeline.parameters.det-version >>
            pip install --no-deps --force-reinstall --find-links dist <<parameters.package-name>>==<< pipeline.parameters.det-version >>

  setup-python-venv:
    description: Set up and create Python venv.
    parameters:
      determined:
        type: boolean
        default: false
      model-hub:
        type: boolean
        default: false
      install-python:
        type: boolean
        default: true
      extras-requires:
        type: string
        default: ""
      extra-requirements-file:
        type: string
        default: ""
      executor:
        type: string
      python-version:
        type: string
        default: "3.7.15"
    steps:
      - when:
          condition: <<parameters.install-python>>
          steps:
            - run:
                name: prepare conda PATH
                command: |
                  echo 'export PATH=/opt/conda/bin:${PATH}' >> $BASH_ENV

            - run:
                name: prepare conda install_python.sh
                command: |
                  cat \<<'EOF' > /tmp/install_python.sh
                  #!/bin/bash
                  PYTHON_VERSION="${1}"

                  CONDA_DIR="/opt/conda"
                  CONDA_INSTALLER="Miniconda3-py39_4.10.3-Linux-x86_64.sh"
                  CONDA_MD5="8c69f65a4ae27fb41df0fe552b4a8a3b"
                  CONDA_URL="https://repo.anaconda.com/miniconda"

                  mkdir -p /etc/determined/conda.d
                  mkdir -p "${CONDA_DIR}"

                  cd /tmp
                  curl --retry 3 -fsSL -O "${CONDA_URL}/${CONDA_INSTALLER}"
                  echo "${CONDA_MD5}  ${CONDA_INSTALLER}" | md5sum -c -
                  bash "./${CONDA_INSTALLER}" -u -b -p "${CONDA_DIR}"
                  rm -f "./${CONDA_INSTALLER}"

                  ${CONDA_DIR}/bin/conda install python=${PYTHON_VERSION}
                  ${CONDA_DIR}/bin/conda update --prefix ${CONDA_DIR} --all -y
                  ${CONDA_DIR}/bin/conda clean --all -y
                  EOF

            - run:
                name: run conda install_python.sh
                command: |
                  sudo bash /tmp/install_python.sh <<parameters.python-version>>

            - run:
                name: Setup venv
                command: |
                  python3 -m venv /tmp/venv
                  echo 'export PATH=/tmp/venv/bin:$PATH' >> $BASH_ENV
                  /tmp/venv/bin/python -m pip install --upgrade pip wheel setuptools

      - run:
          name: Write cache key
          command: |
            echo <<parameters.executor>> > /tmp/cachefile
            pip freeze --all >> /tmp/cachefile
            if [ "<<parameters.determined>>" = "true" ]; then
              cat harness/setup.py >> /tmp/cachefile
            fi
            if [ "<<parameters.model-hub>>" = "true" ]; then
              cat model_hub/setup.py >> /tmp/cachefile
            fi
            echo <<parameters.extras-requires>> >> /tmp/cachefile
            if [ -n <<parameters.extra-requirements-file>> ]; then
              cat <<parameters.extra-requirements-file>> >> /tmp/cachefile
            fi

      - restore_cache:
          keys:
            - det-python-deps-<<pipeline.parameters.cache-buster>>-{{ checksum "/tmp/cachefile" }}
      - when:
          condition: <<parameters.determined>>
          steps:
            - install-wheel:
                package-name: determined
                package-location: ~/project/harness
      - when:
          condition: <<parameters.model-hub>>
          steps:
            - run:
                name: Install mmdetection dependencies
                command: |
                  sudo apt-get update
                  sudo apt-get install -y ffmpeg libsm6 libxext6
            - install-wheel:
                package-name: model-hub
                package-location: ~/project/model_hub
      - run:
          name: Install <<parameters.extras-requires>>
          command: |
            if [ -n "<<parameters.extras-requires>>" ]; then
              tools/scripts/retry.sh pip install --progress-bar off <<parameters.extras-requires>>
            fi
      - run:
          name: Install <<parameters.extra-requirements-file>>
          command: |
            if [ -n "<<parameters.extra-requirements-file>>" ]; then
              tools/scripts/retry.sh pip install -r <<parameters.extra-requirements-file>>
            fi
      - save_cache:
          key: det-python-deps-<<pipeline.parameters.cache-buster>>-{{ checksum "/tmp/cachefile" }}
          paths:
            - "/tmp/venv"
      - run: python --version
      - run: pip --version
      - run: pip freeze --all
      # Allow this to fail, but it is useful for debugging.
      - run: sh -c "pip check || true"

  run-e2e-tests:
    parameters:
      mark:
        type: string
        default: ""
      junit-path:
        type: string
        default: "/tmp/test-results/e2e/tests.xml"
      master-scheme:
        type: string
        default: "http"
      master-host:
        type: string
        default: "localhost"
      master-port:
        type: string
        default: "8080"
      master-cert:
        type: string
        default: ""
      master-cert-name:
        type: string
        default: ""
      managed-devcluster:
        type: boolean
        default: false
      extra-pytest-flags:
        type: string
        default: ""
      wait-for-master:
        type: boolean
        default: true
    steps:
      - run:
          name: Split tests
          working_directory: ~/project/e2e_tests
          command: |
            # If a test mark is specified, preselect only files that contain tests with that mark to
            # minimize how wrong CircleCI's splitting can get things.
            if [ -n "<<parameters.mark>>" ]; then
              mark="<<parameters.mark>>"
              # Extract the first mark for complex conditions such as 'mark1 and not mark2'.
              mark_prefix=${mark%% and*}
              find tests -name 'test*.py' -print0 | xargs -0 grep -rl "pytest\.mark\.$mark_prefix"
            else
              circleci tests glob 'tests/**/test*.py'
            fi | circleci tests split --split-by=timings > /tmp/tests-to-run
            echo "Running tests from these files:"
            sed 's/^/- /' </tmp/tests-to-run

      - when:
          condition:
            and:
              - not: <<parameters.managed-devcluster>>
              - <<parameters.wait-for-master>>
          steps:
            - wait-for-master:
                scheme: <<parameters.master-scheme>>
                host: <<parameters.master-host>>
                port: <<parameters.master-port>>

      - run:
          name: Run e2e tests
          working_directory: ~/project/e2e_tests
          no_output_timeout: 30m
          command: |
            DET_MASTER_CERT_FILE=<<parameters.master-cert>> DET_MASTER_CERT_NAME=<<parameters.master-cert-name>> \
            pytest -vv -s \
            -m '<<parameters.mark>>' \
            --durations=0 \
            --master-scheme="<<parameters.master-scheme>>" \
            --master-host="<<parameters.master-host>>" \
            --master-port="<<parameters.master-port>>" \
            -o junit_family=xunit1 \
            --junit-xml="<<parameters.junit-path>>" \
            <<parameters.extra-pytest-flags>> \
            $(< /tmp/tests-to-run)
      - upload-test-job:
          only_on_branch: master
          test_results_path: <<parameters.junit-path>>

  run-det-deploy-tests:
    parameters:
      mark:
        type: string
        default: ""
      det-version:
        type: string
        default: ""
    steps:
      - run:
          name: Run det-deploy tests
          working_directory: ~/project/e2e_tests
          command: |
            pytest -vv -s \
            -m <<parameters.mark>> \
            --det-version="<<parameters.det-version>>"

  deploy-aws-cluster:
    parameters:
      cluster-id:
        type: string
      extra-tags:
        type: string
        default: ""
      det-version:
        type: string
      keypair:
        type: string
        default: "integrations-test"
      enable-cors:
        type: boolean
        default: false
      master-tls-cert:
        type: string
        default: ""
      master-tls-key:
        type: string
        default: ""
      master-cert-name:
        type: string
        default: ""
      aux-agent-instance-type:
        type: string
        default: "m5.large"
      compute-agent-instance-type:
        type: string
        default: "g4dn.xlarge"
      max-dynamic-agents:
        type: integer
        default: 1
      retain-log-group:
        type: boolean
        default: false
      log-group-prefix:
        type: string
        default: ""
      reattach-enabled:
        type: boolean
        default: false
      deployment-type:
        type: string
        default: simple
    steps:
      - run:
          name: Initialize extra arguments
          command: touch /tmp/det-deploy-extra-args
      - when:
          condition:
            equal: [true, << parameters.enable-cors >>]
          steps:
            - run:
                name: Enable CORS
                command: "echo --enable-cors >> /tmp/det-deploy-extra-args"
      - when:
          condition:
            << parameters.extra-tags >>
          steps:
            - run:
                name: Add extra tags
                command: |
                  echo "<< parameters.extra-tags >>" | \
                  sed 's/ /-/g' | \
                  sed -r 's/([^,=]*=[^,=]*),?/--add-tag \1 /g' >> \
                    /tmp/det-deploy-extra-args

      - run:
          name: Configure TLS arguments
          command: |
            if [ -n "<<parameters.master-tls-cert>>" ]; then echo "--master-tls-cert <<parameters.master-tls-cert>>" >> /tmp/det-deploy-extra-args; fi
            if [ -n "<<parameters.master-tls-key>>" ]; then echo "--master-tls-key <<parameters.master-tls-key>>" >> /tmp/det-deploy-extra-args; fi
            if [ -n "<<parameters.master-cert-name>>" ]; then echo "--master-cert-name <<parameters.master-cert-name>>" >> /tmp/det-deploy-extra-args; fi
      - run:
          name: Configure log group arguments
          command: |
            if <<parameters.retain-log-group>>; then echo "--retain-log-group" >> /tmp/det-deploy-extra-args; fi
            if [ -n "<<parameters.log-group-prefix>>" ]; then echo "--log-group-prefix <<parameters.log-group-prefix>>" >> /tmp/det-deploy-extra-args; fi
      - when:
          condition:
            equal: [true, <<parameters.reattach-enabled>>]
          steps:
            - run:
                name: set reattach-enabled
                command: echo --agent-reattach-enabled true --agent-reconnect-attempts 24 --no-update-terminate-agents --notebook-timeout 1800 >> /tmp/det-deploy-extra-args
      - run:
          name: Deploy AWS cluster
          command: |
            echo "-----BEGIN ARGS-----"
            cat /tmp/det-deploy-extra-args
            echo "-----END ARGS-----"
            det deploy aws up \
              $(< /tmp/det-deploy-extra-args) \
              --cluster-id <<parameters.cluster-id>> \
              --det-version <<parameters.det-version>> \
              --aux-agent-instance-type <<parameters.aux-agent-instance-type>> \
              --compute-agent-instance-type <<parameters.compute-agent-instance-type>> \
              --max-dynamic-agents <<parameters.max-dynamic-agents>> \
              --keypair <<parameters.keypair>> \
              --deployment-type <<parameters.deployment-type>> \
              --yes

  terminate-aws-cluster:
    parameters:
      cluster-id:
        type: string
    steps:
      - run:
          name: Terminate AWS Cluster
          when: always
          no_output_timeout: 20m
          command: |
            det deploy aws down \
              --cluster-id <<parameters.cluster-id>> --yes

  setup-aws-cluster:
    parameters:
      cluster-id:
        type: string
      extra-tags:
        type: string
        default: ""
      det-version:
        type: string
      compute-agent-instance-type:
        type: string
        default: "g4dn.xlarge"
      aux-agent-instance-type:
        type: string
        default: "m5.large"
      max-dynamic-agents:
        type: integer
        default: 1
      master-tls-cert:
        type: string
      master-tls-key:
        type: string
      master-cert-name:
        type: string
      deployment-type:
        type: string
        default: simple
    steps:
      - set-cluster-id:
          cluster-id: <<parameters.cluster-id>>
      - deploy-aws-cluster:
          cluster-id: ${CLUSTER_ID}
          extra-tags: <<parameters.extra-tags>>
          det-version: <<parameters.det-version>>
          aux-agent-instance-type: <<parameters.aux-agent-instance-type>>
          compute-agent-instance-type: <<parameters.compute-agent-instance-type>>
          max-dynamic-agents: <<parameters.max-dynamic-agents>>
          master-tls-cert: <<parameters.master-tls-cert>>
          master-tls-key: <<parameters.master-tls-key>>
          master-cert-name: <<parameters.master-cert-name>>
          log-group-prefix: determined-ci
          retain-log-group: true
          deployment-type: <<parameters.deployment-type>>
      - set-master-address-aws:
          cluster-id: ${CLUSTER_ID}
          master-tls-cert: <<parameters.master-tls-cert>>
          master-tls-key: <<parameters.master-tls-key>>

  terminate-gke-cluster:
    parameters:
      cluster-id:
        type: string
      region:
        type: string
    steps:
      # Use a run instead of `gke/helm` orbs because circle CI orbs do not support `when`.
      - run:
          name: Delete Helm release
          when: always
          command: helm delete ci
      - run:
          name: Terminate GKE Cluster
          when: always
          command: |
            gcloud container clusters delete <<parameters.cluster-id>> --quiet --region=<<parameters.region>>

  setup-gke-cluster:
    parameters:
      cluster-id:
        type: string
      det-version:
        type: string
      gke-version:
        type: string
      machine-type:
        type: string
      num-machines:
        type: integer
      labels:
        type: string
      gpu-type:
        type: string
      gpus-per-machine:
        type: integer
      slot-type:
        type: string
      slot-resource-requests-cpu:
        type: integer
      region:
        type: string
      node-locations:
        type: string
      gcloud-service-key:
        default: GCLOUD_SERVICE_KEY
        description: The gcloud service key
        type: env_var_name
      google-compute-zone:
        default: GOOGLE_COMPUTE_ZONE
        description: The Google compute zone to connect with via the gcloud CLI
        type: env_var_name
      google-project-id:
        default: GOOGLE_PROJECT_ID
        description: The Google project ID to connect with via the gcloud CLI
        type: env_var_name
      environment-image:
        type: string
      storage-bucket:
        type: string
        default: "det-ci-373"
      accel-node-taints:
        type: string
        default: ""
    steps:
      - set-cluster-id:
          cluster-id: <<parameters.cluster-id>>
      - set-cluster-labels:
          labels: <<parameters.labels>>
      - gcloud/install:
          version: "412.0.0"
      - kubernetes/install-kubectl
      - gcloud/initialize:
          gcloud-service-key: <<parameters.gcloud-service-key>>
          google-compute-zone: <<parameters.google-compute-zone>>
          google-project-id: <<parameters.google-project-id>>
      - run:
          command: |
            tries=5
            until gcloud components install gke-gcloud-auth-plugin --quiet; do
              if [[ $((--tries)) -eq 0 ]]; then
                exit 1
              fi
              sleep 15
            done

            echo "export USE_GKE_GCLOUD_AUTH_PLUGIN=True" >> $BASH_ENV
          name: Install GKE auth plugin
      - run:
          command: |
            echo "Console URL for cluster: https://console.cloud.google.com/kubernetes/clusters/details/<<parameters.region>>/${CLUSTER_ID}?project=determined-ai"
            gcloud container clusters create ${CLUSTER_ID} --machine-type=n1-standard-8 --cluster-version=<<parameters.gke-version>> --region=<<parameters.region>> --node-locations=<<parameters.node-locations>> --scopes storage-rw,cloud-platform --num-nodes 1 --labels environment=ci,${LABELS} --no-enable-ip-alias --subnetwork default
          name: Create GKE cluster
          no_output_timeout: 30m
      - run:
          command: gcloud container clusters get-credentials ${CLUSTER_ID} --project ${GOOGLE_PROJECT_ID} --region <<parameters.region>>
          name: Get Kubeconfig
      - run:
          command: |
            echo 'export HELM_VALUES="detVersion=<<parameters.det-version>>,maxSlotsPerPod=<<parameters.gpus-per-machine>>,checkpointStorage.type=gcs,checkpointStorage.bucket=<<parameters.storage-bucket>>"' >> "$BASH_ENV"
          name: Prepare helm overrides
      - when:
          condition: <<parameters.gpus-per-machine>>
          steps:
            - run:
                command: kubectl apply -f https://raw.githubusercontent.com/GoogleCloudPlatform/container-engine-accelerators/master/nvidia-driver-installer/cos/daemonset-preloaded.yaml
                name: Install NVIDIA drivers
      - unless:
          condition: <<parameters.gpus-per-machine>>
          steps:
            - run:
                command: |
                  echo 'export HELM_VALUES="${HELM_VALUES},slotType=<<parameters.slot-type>>,slotResourceRequests.cpu=<<parameters.slot-resource-requests-cpu>>,resourcePools[0].agent_reattach_enabled=true,resourcePools[0].pool_name=default,taskContainerDefaults.gpuPodSpec.spec.tolerations[0].key=accel,taskContainerDefaults.gpuPodSpec.spec.tolerations[0].operator=Equal,taskContainerDefaults.gpuPodSpec.spec.tolerations[0].value=truth,taskContainerDefaults.gpuPodSpec.spec.tolerations[0].effect=NoSchedule,taskContainerDefaults.cpuPodSpec.spec.tolerations[0].key=accel,taskContainerDefaults.cpuPodSpec.spec.tolerations[0].operator=Equal,taskContainerDefaults.cpuPodSpec.spec.tolerations[0].value=truth,taskContainerDefaults.cpuPodSpec.spec.tolerations[0].effect=NoSchedule"' >> "$BASH_ENV"
                name: CPU setup helm overrides
      - when:
          condition: <<parameters.environment-image>>
          steps:
            - run:
                command: |
                  echo 'export HELM_VALUES="${HELM_VALUES},taskContainerDefaults.cpuImage=<<parameters.environment-image>>,taskContainerDefaults.gpuImage=<<parameters.environment-image>>"' >> "$BASH_ENV"
                name: env image helm overrides
      - helm/install-helm-chart:
          chart: helm/charts/determined
          helm-version: v3.2.4
          namespace: "default"
          wait: true
          release-name: "ci"
          values-to-override: ${HELM_VALUES}
      - set-master-address-gke:
          release-name: "ci"
          namespace: "default"
      - when:
          condition: <<parameters.gpus-per-machine>>
          steps:
            - run:
                command: |
                  gcloud container node-pools create accel \
                    --cluster ${CLUSTER_ID} \
                    --region '<<parameters.region>>' \
                    --num-nodes '<<parameters.num-machines>>' \
                    --accelerator 'type=<<parameters.gpu-type>>,count=<<parameters.gpus-per-machine>>' \
                    --machine-type='<<parameters.machine-type>>' \
                    --scopes cloud-platform \
                    --node-taints='<<parameters.accel-node-taints>>' \
                    || (
                      curl "$SLACK_WEBHOOK" \
                        -H 'Content-Type: application/json' \
                        -d "{\"text\":\"GKE node pool creation failed! $CIRCLE_BUILD_URL\"}"
                      circleci-agent step halt
                    )
                name: Create GPU node pool
      - unless:
          condition: <<parameters.gpus-per-machine>>
          steps:
            - run:
                command: gcloud container node-pools create accel --cluster ${CLUSTER_ID} --region <<parameters.region>> --num-nodes <<parameters.num-machines>> --machine-type=<<parameters.machine-type>> --scopes cloud-platform --node-taints=<<parameters.accel-node-taints>>
                name: Create CPU node pool

  generate-tls-cert:
    steps:
      - run: |
          .circleci/scripts/generate_cert.sh /tmp/master
          echo 'export MASTER_TLS_CERT=/tmp/master.crt MASTER_TLS_KEY=/tmp/master.key MASTER_CERT_NAME=determined-master-ci' >> $BASH_ENV

  set-master-address-aws:
    parameters:
      cluster-id:
        type: string
      master-tls-cert:
        type: string
      master-tls-key:
        type: string
    steps:
      - run: |
          MASTER_HOST=$(python .circleci/scripts/get_output_from_stack.py <<parameters.cluster-id>> DeterminedAddress)
          echo "export MASTER_HOST=\"${MASTER_HOST}\"" >> $BASH_ENV
          if [ -n "<<parameters.master-tls-cert>>" ] && [ -n "<<parameters.master-tls-key>>" ]; then
            echo "export MASTER_PORT=8443" >> $BASH_ENV
            echo "export MASTER_SCHEME=https" >> $BASH_ENV
          fi

  set-master-address-gke:
    parameters:
      release-name:
        type: string
      namespace:
        type: string
    steps:
      - run:
          name: Set Master Address
          command: |
            MASTER_HOST=$(kubectl get -n <<parameters.namespace>>  service determined-master-service-<<parameters.release-name>> \
            --output jsonpath='{.status.loadBalancer.ingress[0].ip}')
            echo "export MASTER_HOST=\"${MASTER_HOST}\"" >> $BASH_ENV
            echo "${MASTER_HOST}"

  set-google-application-credentials:
    steps:
      - run:
          name: Set Google Application Credentials
          command: |
            GOOGLE_APPLICATION_CREDENTIALS=${HOME}/gcloud-service-key.json
            echo "export GOOGLE_APPLICATION_CREDENTIALS=\"${GOOGLE_APPLICATION_CREDENTIALS}\"" >> $BASH_ENV

  set-cluster-id:
    parameters:
      cluster-id:
        type: string
    steps:
      - run: echo "export CLUSTER_ID=\"<<parameters.cluster-id>>\"" >> $BASH_ENV

  set-cluster-labels:
    parameters:
      labels:
        type: string
    steps:
      - run: echo "export LABELS=\"$(echo '<<parameters.labels>>' | sed 's/ /-/g')\"" >> $BASH_ENV

  wait-for-master:
    parameters:
      scheme:
        type: string
        default: "http"
      host:
        type: string
      port:
        type: string
        default: "8080"
    steps:
      - run: python .circleci/scripts/wait_for_master.py <<parameters.scheme>>://<<parameters.host>>:<<parameters.port>>

  upload-test-job:
    parameters:
      only_on_branch:
        type: string
        default: ""
      test_results_path:
        type: string
        default: ""
    steps:
      - when:
          condition:
            equal: [<<parameters.only_on_branch>>, << pipeline.git.branch >>]
          steps:
            - run:
                name: Test run success -> uploading results to Determined CI
                command: |
                  python .circleci/scripts/upload_test_results.py \
                  'success' \
                  ${CIRCLE_NODE_INDEX} \
                  <<parameters.test_results_path>> \
                  ${CIRCLE_BUILD_NUM} \
                  ${DET_CI_ACCESS_KEY} \
                  ${DET_CI_URL}
                when: on_success
            - run:
                name: Test run failed -> uploading results to Determined CI
                command: |
                  python .circleci/scripts/upload_test_results.py \
                  'failed' \
                  ${CIRCLE_NODE_INDEX} \
                  <<parameters.test_results_path>> \
                  ${CIRCLE_BUILD_NUM} \
                  ${DET_CI_ACCESS_KEY} \
                  ${DET_CI_URL}
                when: on_fail

  locate-cloudwatch-logs:
    parameters:
      cluster-id:
        type: string
      region:
        type: string
        default: us-west-2
    steps:
      - run:
          name: Locate CloudWatch logs
          when: always
          command: |
            LOG_GROUP=$(python .circleci/scripts/get_output_from_stack.py <<parameters.cluster-id>> LogGroup)
            echo "Cluster logs can be found in CloudWatch under the log group $LOG_GROUP"
            echo "or the URL below (if the log group is in your default region):"
            ENC_LOG_GROUP=$(echo "$LOG_GROUP" | sed 's|/|$252F|g')
            echo "https://console.aws.amazon.com/cloudwatch/home#logsV2:log-groups/log-group/$ENC_LOG_GROUP"

  pre-package-and-push-system:
    parameters:
      check:
        type: boolean
        default: true
    steps:
      - go-get-deps
      - run: make -C proto build
      - when:
          condition: <<parameters.check>>
          steps:
            - run: make -C master check
            - run: make -C agent check

  make-package:
    steps:
      - attach_workspace:
          at: .
      - run:
          no_output_timeout: 30m
          command: make package


  install-devcluster:
    steps:
      - run: pip install git+https://github.com/determined-ai/devcluster.git@v1.1.0#egg=devcluster
      - run:
          command: |
            if ! [ -x "$(command -v socat)" ]; then
              apt update && apt install -y socat
            fi

  start-devcluster:
    parameters:
      devcluster-config:
        type: string
        default: double.devcluster.yaml
      target-stage:
        type: string
        default: agent1
    steps:
      - run:
          command: devcluster --oneshot -c .circleci/devcluster/<<parameters.devcluster-config>> --target-stage <<parameters.target-stage>>
          background: true

jobs:
  build-helm:
    docker:
      - image: <<pipeline.parameters.docker-image>>
    steps:
      - checkout
      - helm/install-helm-client
      - attach_workspace:
          at: .
      - run: make -C helm build
      - persist_to_workspace:
          root: .
          paths:
            - helm/build
      - store_artifacts:
          path: helm/build

  build-docs:
    docker:
      - image: <<pipeline.parameters.docker-image>>
    steps:
      - checkout
      - helm/install-helm-client
      - setup-python-venv:
          install-python: false
          determined: true
          extras-requires: "tensorflow==2.8.4 torch==1.9.0 torchvision==0.10.0"
          model-hub: true
          extra-requirements-file: "docs/requirements.txt"
          executor: <<pipeline.parameters.docker-image>>
      - run: make -C examples build
      - run: make -C model_hub examples
      - run: make -C helm build
      - attach_workspace:
          at: .
      - run: make -C docs build
      - persist_to_workspace:
          root: .
          paths:
            - examples/build
            - cli/dist
            - common/dist
            - harness/dist
            - model_hub/dist
            - docs/site/html
      - run: tar czf docs.tgz docs/site/html
      - store_artifacts:
          path: docs.tgz

  publish-docs:
    docker:
      - image: hashicorp/terraform:light
    steps:
      - checkout
      - attach_workspace:
          at: .
      - run: apk add make curl python3 py3-pip
      - run: pip3 install awscli
      - run: make -C docs publish

  package-and-push-system-local:
    docker:
      - image: <<pipeline.parameters.docker-image>>
        environment:
          GO111MODULE: "on"
    resource_class: xlarge
    steps:
      - checkout
      - skip-if-docs-only
      - skip-if-webui-only
      - reinstall-go
      - attach_workspace:
          at: .
      - setup_remote_docker:
          version: 20.10.18
      - pre-package-and-push-system:
          check: false
      - make-package
      - run: mkdir -p build/
      - run: docker tag determinedai/determined-master:${CIRCLE_SHA1}-amd64 determinedai/determined-master:${CIRCLE_SHA1}
      - run: docker save -o build/master.image determinedai/determined-master:${CIRCLE_SHA1}
      - run: docker tag determinedai/determined-agent:${CIRCLE_SHA1}-amd64 determinedai/determined-agent:${CIRCLE_SHA1}
      - run: docker save -o build/agent.image determinedai/determined-agent:${CIRCLE_SHA1}
      - persist_to_workspace:
          root: .
          paths:
            - "master/dist/*linux_amd64.deb"
            - "master/dist/*linux_amd64.rpm"
            - "agent/dist/*linux_amd64.deb"
            - "agent/dist/*linux_amd64.rpm"
            - "build/*.image"

  package-and-push-system-dev:
    docker:
      - image: <<pipeline.parameters.docker-image>>
        environment:
          GO111MODULE: "on"
    resource_class: xlarge
    steps:
      - checkout
      - skip-if-docs-only
      - skip-if-webui-only
      - attach_workspace:
          at: .
      - reinstall-go
      - setup_remote_docker:
          version: 20.10.18
      - login-docker:
          username: ${DOCKER_USER}
          password: ${DOCKER_PASS}
      - pre-package-and-push-system:
          check: false
      - make-package
      - run: make -C master publish-dev
      - run: make -C agent publish-dev
      - run:
          name: Build and publish model_hub docker images
          command: |
            if [ ${CIRCLE_BRANCH} = 'master' ] || [[ ${CIRCLE_BRANCH} == *"release-"* ]]; then
                # For master and release branches, we will tag and publish both the environment
                # with the git hash as well as the version.  This will make that image available
                # immediately for nightly tests.
                make -C model_hub build-docker
                make -C model_hub publish-docker
            else
                # Otherwise, only tag and publish the environment with the git hash.
                make -C model_hub build-docker-dev
                make -C model_hub publish-docker-dev
            fi
      - run: mkdir /tmp/pkgs && cp -v */dist/*.{rpm,deb,tar.gz} /tmp/pkgs
      - store_artifacts:
          path: /tmp/pkgs

  package-and-push-system-rc:
    docker:
      - image: <<pipeline.parameters.docker-image>>
        environment:
          GO111MODULE: "on"
    resource_class: <<pipeline.parameters.master-build-resource-class>>
    steps:
      - checkout
      - attach_workspace:
          at: .
      - reinstall-go
      - setup_remote_docker:
          version: 20.10.18
      - login-docker:
          username: ${DOCKER_USER}
          password: ${DOCKER_PASS}
      - login-docker:
          repository: nvcr.io
          username: ${NGC_API_USERNAME}
          password: ${NGC_API_KEY}
      - pre-package-and-push-system
      - make-package
      - run: make -C master publish
      - run: make -C agent publish
      - run: make -C model_hub build-docker
      - run: make -C model_hub publish-docker
      - run: mkdir /tmp/pkgs && cp -v */dist/*.{rpm,deb,tar.gz} /tmp/pkgs
      - store_artifacts:
          path: /tmp/pkgs

  package-and-push-system-release:
    docker:
      - image: <<pipeline.parameters.docker-image>>
        environment:
          GO111MODULE: "on"
    resource_class: <<pipeline.parameters.master-build-resource-class>>
    steps:
      - checkout
      - attach_workspace:
          at: .
      - reinstall-go
      - setup_remote_docker:
          version: 20.10.18
      - login-docker:
          username: ${DOCKER_USER}
          password: ${DOCKER_PASS}
      - login-docker:
          repository: nvcr.io
          username: ${NGC_API_USERNAME}
          password: ${NGC_API_KEY}
      - pre-package-and-push-system
      - run:
          no_output_timeout: 30m
          command: make -C master release
      - run:
          no_output_timeout: 30m
          command: make -C agent release
      - run: make -C model_hub build-docker
      - run: make -C model_hub publish-docker
      - run: mkdir /tmp/pkgs && cp -v */dist/*.{rpm,deb,tar.gz} /tmp/pkgs
      - store_artifacts:
          path: /tmp/pkgs

  publish-helm:
    docker:
      - image: <<pipeline.parameters.docker-image>>
    steps:
      - checkout
      - attach_workspace:
          at: .
      - helm/install-helm-client
      - run: helm plugin install https://github.com/chartmuseum/helm-push.git
      - login-helm
      - run: make -C helm release

  publish-helm-gh:
    docker:
      - image: <<pipeline.parameters.docker-image>>
        environment:
          GO111MODULE: "on"
    steps:
      - checkout
      - attach_workspace:
          at: .
      - reinstall-go
      - run: make -C helm release-gh

  publish-python-package:
    parameters:
      path:
        type: string
    docker:
      - image: <<pipeline.parameters.docker-image>>
    steps:
      - checkout
      - setup-python-venv:
          install-python: false
          extras-requires: "twine"
          executor: <<pipeline.parameters.docker-image>>
      - run: make -C <<parameters.path>> build
      - run: make -C <<parameters.path>> publish

  check-ts-bindings:
    docker:
      - image: <<pipeline.parameters.docker-image>>
    steps:
      - checkout
      - skip-if-docs-only
      - setup-python-venv:
          install-python: false
          extra-requirements-file: "bindings/requirements.txt"
          executor: <<pipeline.parameters.docker-image>>
      - attach_workspace:
          at: .
      - run: make -C bindings force-gen
      - run: make -C bindings check/typescript

  check-py-bindings:
    docker:
      - image: <<pipeline.parameters.docker-image>>
    steps:
      - checkout
      - skip-if-docs-only
      - skip-if-webui-only
      - setup-python-venv:
          install-python: false
          extra-requirements-file: "bindings/requirements.txt"
          executor: <<pipeline.parameters.docker-image>>
      - attach_workspace:
          at: .
      - run: make -C bindings force-gen
      - run: make -C bindings check/python

  upload-try-now-template:
    docker:
      - image: <<pipeline.parameters.docker-image>>
    steps:
      - checkout
      - setup-python-venv:
          install-python: false
          extras-requires: "awscli"
          executor: <<pipeline.parameters.docker-image>>
      - run: make -C harness upload-try-now-template

  test-debian-packaging:
    machine:
      image: <<pipeline.parameters.machine-image>>
    steps:
      - checkout
      - skip-if-docs-only
      - skip-if-webui-only
      - attach_workspace:
          at: .
      - run: sudo apt-get install -y $(pwd)/master/dist/determined-master*.deb
      - run: sudo apt-get install -y $(pwd)/agent/dist/determined-agent*.deb
      - run: sudo cp .circleci/packaging/master.yaml /etc/determined/master.yaml
      - run: sudo cp .circleci/packaging/agent.yaml /etc/determined/agent.yaml
      - setup-python-venv:
          executor: <<pipeline.parameters.machine-image>>
      - install-devcluster
      - start-devcluster:
          target-stage: db
      - run: python3 .circleci/scripts/wait_for_server.py localhost 5432
      - run: sudo systemctl restart determined-master
      - run: python3 .circleci/scripts/wait_for_server.py localhost 8080 || { journalctl --no-pager -u determined-master; exit 1; }
      - run: sudo systemctl restart determined-agent
      - run: ./.circleci/scripts/sanity.sh

  lint-react:
    docker:
      - image: cimg/node:16.19.0
    steps:
      - checkout-with-sm
      - skip-if-docs-only
      - react-get-deps
      - run: make -C webui/react check

  build-react:
    parameters:
      dev-mode:
        type: boolean
        default: false
    docker:
      - image: cimg/node:16.19.0
    resource_class: large
    steps:
      - checkout-with-sm
      - skip-if-docs-only
      - react-get-deps
      - run: |
          if <<parameters.dev-mode>>; then
            echo 'Setting development mode...'
            export DET_NODE_ENV=development
          fi
          make -C webui/react build
      - persist_to_workspace:
          root: .
          paths:
            - webui/react/build

  test-unit-react:
    docker:
      - image: cimg/node:16.19.0
        environment:
          CI: "true"
    resource_class: xlarge
    steps:
      - checkout-with-sm
      - skip-if-docs-only
      - react-get-deps
      - run: make -C webui/react test-ci
      - codecov/upload:
          flags: "web"
          xtra_args: "-v"
      - store_test_results:
          path: webui/react/coverage/junit.xml
      - store_artifacts:
          path: webui/react/coverage

  test-intg-downstream:
    docker:
      - image: cimg/node:16.19.0
    steps:
      - checkout-with-sm
      - skip-if-not-shared
      - setup-python-venv:
          executor: <<pipeline.parameters.machine-image>>
      - run: make -C webui/react test-shared

  lint-go:
    docker:
      - image: <<pipeline.parameters.docker-image>>
        environment:
          GO111MODULE: "on"
    resource_class: large
    steps:
      - checkout
      - skip-if-docs-only
      - skip-if-webui-only
      - reinstall-go
      - go-get-deps
      - run: sudo apt-get update && sudo apt-get install -y clang-format
      - run: make -C proto build
      - run: make -C proto check
      - run: make -C master check
      - run: make -C agent check

  build-go:
    docker:
      - image: <<pipeline.parameters.docker-image>>
        environment:
          GO111MODULE: "on"
    steps:
      - checkout
      - skip-if-docs-only
      - skip-if-webui-only
      - reinstall-go
      - go-get-deps
      - run: make -C proto build
      - run: make -C master build
      - run: make -C agent build
      - persist_to_workspace:
          root: .
          paths:
            - "master/build"
            - "agent/build"

  build-proto:
    docker:
      - image: <<pipeline.parameters.docker-image>>
        environment:
          GO111MODULE: "on"
    steps:
      - checkout
      - reinstall-go
      - go-get-deps
      - run: make -C proto build
      - persist_to_workspace:
          root: .
          paths:
            - "proto/build/**/*"

  test-unit-go:
    docker:
      - image: <<pipeline.parameters.docker-image>>
        environment:
          GO111MODULE: "on"
    steps:
      - checkout
      - skip-if-docs-only
      - skip-if-webui-only
      - reinstall-go
      - go-get-deps
      - run: make -C proto build
      - run: make -C master test
      - run: make -C agent test
      - codecov/upload:
          flags: "backend"
          xtra_args: "-v"

  test-intg-master:
    machine:
      image: <<pipeline.parameters.machine-image>>
    resource_class: xlarge
    steps:
      - checkout
      - skip-if-docs-only
      - skip-if-webui-only
      - attach_workspace:
          at: .
      - reinstall-go
      - setup-python-venv:
          executor: <<pipeline.parameters.machine-image>>
      - setup-go-intg-deps
      - run: make -C master test-intg
      - persist_to_workspace:
          root: .
          paths:
            - master/coverage.out

  test-intg-agent:
    machine:
      image: <<pipeline.parameters.machine-image>>
    resource_class: xlarge
    steps:
      - checkout
      - skip-if-docs-only
      - skip-if-webui-only
      - attach_workspace:
          at: .
      - reinstall-go
      - setup-python-venv:
          executor: <<pipeline.parameters.machine-image>>
      - setup-go-intg-deps
      - run: make -C agent test-intg
      - persist_to_workspace:
          root: .
          paths:
            - agent/coverage.out

  go-coverage:
    machine:
      image: <<pipeline.parameters.machine-image>>
    steps:
      - checkout
      - skip-if-docs-only
      - skip-if-webui-only
      - attach_workspace:
          at: .
      - reinstall-go
      - run: cd master && go tool cover -func coverage.out
      - run: cd master && go tool cover -html coverage.out -o coverage.html
      - run: cd agent && go tool cover -func coverage.out
      - run: cd agent && go tool cover -html coverage.out -o coverage.html
      - run: mkdir go-coverage
      - run: mv master/coverage.html go-coverage/master-coverage.html
      - run: mv agent/coverage.html go-coverage/agent-coverage.html
      - store_artifacts:
          path: go-coverage
          destination: go-coverage

  lint-docs:
    docker:
      - image: <<pipeline.parameters.docker-image>>
    steps:
      - checkout
      - setup-python-venv:
          install-python: false
          extra-requirements-file: "docs/requirements.txt"
          executor: <<pipeline.parameters.docker-image>>
      - run: make -C docs check

  lint-secrets:
    docker:
      - image: <<pipeline.parameters.docker-image>>
    steps:
      - run: git clone https://github.com/awslabs/git-secrets /tmp/git-secrets
      - run: cd /tmp/git-secrets && sudo make install
      - checkout
      - run: git secrets --install
      - run: git secrets --register-aws
      - run: git secrets --add '"private_key":\s"-----BEGIN\sPRIVATE\sKEY-----'
      - run: git secrets --scan-history

  lint-python:
    docker:
      - image: <<pipeline.parameters.docker-image>>
    steps:
      - checkout
      - skip-if-docs-only
      - skip-if-webui-only
      - setup-python-venv:
          install-python: false
          determined: true
          model-hub: true
          extras-requires: "torch==1.9.0"
          extra-requirements-file: "requirements.txt"
          executor: <<pipeline.parameters.docker-image>>
      - run: make -C cli check
      - run: make -C common check
      - run: make -C harness check
      - run: make -C deploy check
      - run: make -C model_hub check
      - run: make -C e2e_tests check
      - run: make -C examples check
      - run: make -C tools check
      - run: make -C schemas check

  test-unit-harness-cpu:
    docker:
      - image: <<pipeline.parameters.docker-image>>
    steps:
      - checkout
      - skip-if-docs-only
      - skip-if-webui-only
      - setup-python-venv:
          install-python: false
          determined: true
          extras-requires: "tensorflow==2.8.4 torch==1.9.0 torchvision==0.10.0 codecov"
          extra-requirements-file: "harness/tests/requirements/requirements-harness.txt"
          executor: <<pipeline.parameters.docker-image>>
      - run: COVERAGE_FILE=$PWD/test-unit-harness-cpu-pycov make -C harness test-cpu
      - run: coverage xml -i --data-file=./test-unit-harness-cpu-pycov
      - run: codecov -v -F harness
      - persist_to_workspace:
          root: .
          paths:
            - test-unit-harness-cpu-pycov

  test-unit-harness-gpu:
    machine:
      resource_class: gpu.nvidia.small
      image: <<pipeline.parameters.gpu-machine-image>>
    steps:
      - checkout
      - skip-if-docs-only
      - skip-if-webui-only
      - setup-python-venv:
          determined: true
          extras-requires: "tensorflow==2.8.4 torch==1.9.0 torchvision==0.10.0 codecov"
          extra-requirements-file: "harness/tests/requirements/requirements-harness.txt"
          executor: <<pipeline.parameters.docker-image>>
      - run: COVERAGE_FILE=$PWD/test-unit-harness-gpu-pycov make -C harness test-gpu
      - run: coverage xml -i --data-file=./test-unit-harness-gpu-pycov
      - run: codecov -v -F harness
      - persist_to_workspace:
          root: .
          paths:
            - test-unit-harness-gpu-pycov

  test-unit-harness-tf2:
    docker:
      - image: <<pipeline.parameters.docker-image>>
    steps:
      - checkout
      - skip-if-docs-only
      - skip-if-webui-only
      - setup-python-venv:
          install-python: false
          determined: true
          extras-requires: "tensorflow==2.8.4 torch==1.9.0 codecov"
          extra-requirements-file: "harness/tests/requirements/requirements-harness.txt"
          executor: <<pipeline.parameters.docker-image>>
      - run: COVERAGE_FILE=$PWD/test-unit-harness-tf2-pycov make -C harness test-tf2
      - run: coverage xml -i --data-file=./test-unit-harness-tf2-pycov
      - run: codecov -v -F harness
      - persist_to_workspace:
          root: .
          paths:
            - test-unit-harness-tf2-pycov

  test-unit-storage:
    docker:
      - image: <<pipeline.parameters.docker-image>>
    steps:
      - checkout
      - skip-if-docs-only
      - skip-if-webui-only
      - setup-python-venv:
          install-python: false
          determined: true
          extras-requires: "tensorflow==2.8.4 torch==1.9.0 codecov"
          extra-requirements-file: "harness/tests/requirements/requirements-harness.txt"
          executor: <<pipeline.parameters.docker-image>>
      - run: COVERAGE_FILE=$PWD/test-unit-storage-pycov coverage run -m pytest -v --durations=0 --require-secrets -m cloud harness/tests
      - run: coverage xml -i --data-file=./test-unit-storage-pycov
      - run: codecov -v -F harness
      - persist_to_workspace:
          root: .
          paths:
            - test-unit-storage-pycov

  test-unit-model-hub:
    docker:
      - image: <<pipeline.parameters.docker-image>>
    steps:
      - checkout
      - skip-if-docs-only
      - skip-if-webui-only
      - setup-python-venv:
          install-python: false
          determined: true
          model-hub: true
          extras-requires: "torch==1.9.0 torchvision==0.10.0 codecov"
          extra-requirements-file: "model_hub/tests/requirements.txt"
          executor: <<pipeline.parameters.docker-image>>
      - run: COVERAGE_FILE=$PWD/test-model-hub-pycov make -C model_hub test
      - run: coverage xml -i --data-file=./test-model-hub-pycov
      - run: codecov -v -F harness
      - persist_to_workspace:
          root: .
          paths:
            - test-model-hub-pycov

  python-coverage:
    docker:
      - image: <<pipeline.parameters.docker-image>>
    steps:
      - checkout
      - skip-if-docs-only
      - skip-if-webui-only
      - setup-python-venv:
          install-python: false
          determined: false
          model-hub: false
          extras-requires: "coverage"
          executor: <<pipeline.parameters.docker-image>>
      - attach_workspace:
          at: .
      - run: coverage combine *-pycov
      - run: coverage report --include 'harness/determined/*' --skip-covered
      - run: coverage report --include 'model_hub/model_hub/*' --skip-covered
      - run: coverage html --include 'harness/determined/*' --skip-covered -d cov-html/harness
      - run: coverage html --include 'model_hub/model_hub/*' --skip-covered -d cov-html/model_hub
      - store_artifacts:
          path: cov-html
          destination: cov-html

  test-examples:
    docker:
      - image: <<pipeline.parameters.docker-image>>
    steps:
      - checkout
      - skip-if-docs-only
      - skip-if-webui-only
      - setup-python-venv:
          install-python: false
          determined: true
          extra-requirements-file: "examples/tests/requirements.txt"
          executor: <<pipeline.parameters.docker-image>>
      - run: pytest -vv -s --junit-xml="/tmp/test-results/examples.xml" --durations=0 examples/tests
      - upload-test-job:
          only_on_branch: master
          test_results_path: /tmp/test-results/examples.xml

  test-cli:
    parameters:
      executor-name:
        type: string
    executor: << parameters.executor-name >>
    steps:
      - checkout
      - run: python --version
      # Running the pip executable causes an error with the win/default executor for some reason.
      - run: python -m pip install --upgrade --user pip
      - run: pip --version
      - run: pip install wheel
      - run: cd harness; python setup.py bdist_wheel -d ../build
      - run: pip install --find-links build determined==<< pipeline.parameters.det-version >>
      - run: pip freeze --all
      # Allow this to fail, but it is useful for debugging.
      - run: sh -c "pip check || true"
      # Ensure Determined cli can run without installing cli test requirements
      - run: det --help
      - run: pip install setuptools_scm
      - run: pip install -r harness/tests/requirements/requirements-cli.txt
      - run: pip freeze --all
      - run: sh -c "pip check || true"
      - run: pytest harness/tests/cli

  test-e2e:
    parameters:
      tf1:
        type: boolean
        default: false
      tf2:
        type: boolean
        default: false
      mark:
        type: string
      parallelism:
        type: integer
      devcluster-config:
        type: string
        default: double.devcluster.yaml
      target-stage:
        type: string
        default: agent1
      managed-devcluster:
        type: boolean
        default: false
      postgres-version:
        type: string
        default: "10"
      agent-version:
        type: string
        default: ""
      extra-pytest-flags:
        type: string
        default: ""
      wait-for-master:
        type: boolean
        default: true
    machine:
      image: <<pipeline.parameters.machine-image>>
    resource_class: xlarge
    parallelism: <<parameters.parallelism>>
    environment:
      DET_POSTGRES_VERSION: <<parameters.postgres-version>>
      DET_AGENT_VERSION: <<parameters.agent-version>>
    steps:
      - checkout
      - skip-if-docs-only
      - skip-if-webui-only
      - attach_workspace:
          at: .

      - reinstall-go

      - setup-python-venv:
          determined: True
          extra-requirements-file: "e2e_tests/tests/requirements.txt"
          executor: <<pipeline.parameters.machine-image>>

      - run:
          name: Get master dependencies
          command: make -C master get-deps

      - install-devcluster
      - unless:
          condition: <<parameters.managed-devcluster>>
          steps:
            - start-devcluster:
                devcluster-config: <<parameters.devcluster-config>>
                target-stage: <<parameters.target-stage>>

      - pull-task-images:
          tf1: <<parameters.tf1>>
          tf2: <<parameters.tf2>>

      - run-e2e-tests:
          mark: <<parameters.mark>>
          master-host: localhost
          managed-devcluster: <<parameters.managed-devcluster>>
          extra-pytest-flags: <<parameters.extra-pytest-flags>>
          wait-for-master: <<parameters.wait-for-master>>

      - store_test_results:
          path: /tmp/test-results/

      - when:
          condition: <<parameters.managed-devcluster>>
          steps:
            - store_artifacts:
                path: /tmp/devcluster/
                destination: devcluster-logs
            - store_artifacts:
                path: /tmp/priority_scheduler
                destination: devcluster-priority_scheduler-logs

  deploy:
    parameters:
      compute-agent-instance-type:
        type: string
        default: "g4dn.xlarge"
      aux-agent-instance-type:
        type: string
        default: "m5.large"
      cluster-id:
        type: string
        default: determined-${CIRCLE_BRANCH////--}
      max-dynamic-agents:
        type: integer
        default: 1
      enable-cors:
        type: boolean
        default: false
      reattach-enabled:
        type: boolean
        default: false
    docker:
      - image: <<pipeline.parameters.docker-image>>
    steps:
      - queue/until_front_of_line:
          only-on-branch: master
          # Basically wait forever -- we would prefer not to fail deploys, and
          # we'll likely never be this backed up.
          time: "10000"
      - checkout
      - set-slack-user-id
      - setup-python-venv:
          install-python: false
          determined: true
          executor: <<pipeline.parameters.docker-image>>
      - deploy-aws-cluster:
          cluster-id: <<parameters.cluster-id>>
          det-version: ${CIRCLE_SHA1}
          compute-agent-instance-type: <<parameters.compute-agent-instance-type>>
          aux-agent-instance-type: <<parameters.aux-agent-instance-type>>
          max-dynamic-agents: <<parameters.max-dynamic-agents>>
          enable-cors: <<parameters.enable-cors>>
          reattach-enabled: <<parameters.reattach-enabled>>
      - slack/status:
          fail_only: true
          failure_message: ':thisisfine: A \`${CIRCLE_JOB}\` job on branch \`${CIRCLE_BRANCH}\` has failed! Author Email: \`${AUTHOR_EMAIL}\`'
          mentions: "${SLACK_USER_ID}"

  test-e2e-aws:
    parameters:
      cluster-id-prefix:
        type: string
      mark:
        type: string
      compute-agent-instance-type:
        type: string
        default: g4dn.xlarge
      aux-agent-instance-type:
        type: string
        default: m5.large
      max-dynamic-agents:
        type: integer
        default: 1
      parallelism:
        type: integer
        default: 1
      enable-tls:
        type: boolean
        default: false
      slack-mentions:
        type: string
        default: ""
      slack-channel:
        type: string
        default: ""
      environment-gpu-enabled:
        type: string
        default: "1"
    environment:
      DET_TEST_GPU_ENABLED: <<parameters.environment-gpu-enabled>>
    docker:
      - image: <<pipeline.parameters.docker-image>>
    parallelism: <<parameters.parallelism>>
    steps:
      - checkout
      - skip-if-docs-only
      - skip-if-webui-only
      - set-slack-user-id
      - setup-python-venv:
          install-python: false
          determined: true
          extra-requirements-file: "e2e_tests/tests/requirements.txt"
          executor: <<pipeline.parameters.docker-image>>
      - when:
          condition: <<parameters.enable-tls>>
          steps:
            - generate-tls-cert
      - setup-aws-cluster:
          cluster-id: <<parameters.cluster-id-prefix>>-$(git rev-parse --short HEAD)-${CIRCLE_BUILD_NUM}-${CIRCLE_NODE_INDEX}
          extra-tags: test-mark=<<parameters.mark>>
          det-version: ${CIRCLE_SHA1}
          aux-agent-instance-type: <<parameters.aux-agent-instance-type>>
          compute-agent-instance-type: <<parameters.compute-agent-instance-type>>
          max-dynamic-agents: <<parameters.max-dynamic-agents>>
          master-tls-cert: ${MASTER_TLS_CERT}
          master-tls-key: ${MASTER_TLS_KEY}
          master-cert-name: ${MASTER_CERT_NAME}
      - run-e2e-tests:
          mark: <<parameters.mark>>
          master-host: ${MASTER_HOST}
          master-scheme: ${MASTER_SCHEME:-http}
          master-port: ${MASTER_PORT:-8080}
          master-cert: ${MASTER_TLS_CERT}
          master-cert-name: ${MASTER_CERT_NAME}
          wait-for-master: false
      - locate-cloudwatch-logs:
          cluster-id: ${CLUSTER_ID}
      - terminate-aws-cluster:
          cluster-id: ${CLUSTER_ID}
      - store_test_results:
          path: /tmp/test-results/
      - slack/status:
          fail_only: True
          only_for_branches: master
          failure_message: ':thisisfine: A \`<<parameters.mark>>\` E2E GPU job on branch \`${CIRCLE_BRANCH}\` has failed! Author Email: \`${AUTHOR_EMAIL}\`'
          mentions: <<parameters.slack-mentions>>
          channel: <<parameters.slack-channel>>

  test-e2e-gke:
    parameters:
      cluster-id-prefix:
        type: string
      mark:
        type: string
      parallelism:
        type: integer
        default: 1
      gke-version:
        type: string
        default: <<pipeline.parameters.gke-version>>
      machine-type:
        type: string
        default: "n1-standard-8"
      num-machines:
        type: integer
        default: 1
      gpu-type:
        type: string
        default: "nvidia-tesla-t4"
      gpus-per-machine:
        type: integer
        default: 1
      slot-type:
        type: string
        default: gpu
      slot-resource-requests-cpu:
        type: integer
        default: 0
      region:
        type: string
        default: "us-west1"
      node-locations:
        type: string
        default: "us-west1-b"
      slack-mentions:
        type: string
        default: ""
      slack-channel:
        type: string
        default: ""
      environment-gpu-enabled:
        type: string
        default: "1"
      environment-image:
        default: determinedai/environments:cuda-11.3-pytorch-1.12-tf-2.8-gpu-0.21.1
        type: string
      accel-node-taints:
        type: string
        default: ""
    environment:
      DET_TEST_GPU_ENABLED: <<parameters.environment-gpu-enabled>>
    docker:
      - image: <<pipeline.parameters.docker-image>>
    parallelism: <<parameters.parallelism>>
    steps:
      - checkout
      - skip-if-docs-only
      - skip-if-webui-only
      - set-slack-user-id
      - setup-python-venv:
          install-python: false
          determined: true
          extra-requirements-file: "e2e_tests/tests/requirements.txt"
          executor: <<pipeline.parameters.docker-image>>
      - queue/until_front_of_line:
          only-on-branch: master
          # Basically wait forever -- we would prefer not to fail tests, and
          # we'll likely never be this backed up.
          time: "10000"
      - setup-gke-cluster:
          cluster-id: <<parameters.cluster-id-prefix>>-$(git rev-parse --short HEAD)-${CIRCLE_BUILD_NUM}-${CIRCLE_NODE_INDEX}
          labels: test-mark=<<parameters.mark>>
          det-version: ${CIRCLE_SHA1}
          gke-version: <<parameters.gke-version>>
          machine-type: <<parameters.machine-type>>
          num-machines: <<parameters.num-machines>>
          gpu-type: <<parameters.gpu-type>>
          gpus-per-machine: <<parameters.gpus-per-machine>>
          slot-type: <<parameters.slot-type>>
          slot-resource-requests-cpu: <<parameters.slot-resource-requests-cpu>>
          region: <<parameters.region>>
          node-locations: <<parameters.node-locations>>
          environment-image: <<parameters.environment-image>>
          accel-node-taints: <<parameters.accel-node-taints>>
      - set-google-application-credentials
      - when:
          condition: <<parameters.environment-image>>
          steps:
            - run:
                command: |
                  echo 'export TF1_GPU_IMAGE="<<parameters.environment-image>>"' >> "$BASH_ENV"
                  echo 'export TF2_GPU_IMAGE="<<parameters.environment-image>>"' >> "$BASH_ENV"
                name: override test env images.
      - run-e2e-tests:
          mark: <<parameters.mark>>
          master-host: ${MASTER_HOST}
      - terminate-gke-cluster:
          cluster-id: ${CLUSTER_ID}
          region: <<parameters.region>>
      - slack/status:
          fail_only: True
          only_for_branches: master
          failure_message: ':thisisfine: A \`<<parameters.mark>>\` E2E GKE GPU job on branch \`${CIRCLE_BRANCH}\` has failed! Author Email: \`${AUTHOR_EMAIL}\`'
          mentions: <<parameters.slack-mentions>>
          channel: <<parameters.slack-channel>>

  test-det-deploy:
    parameters:
      mark:
        type: string
      parallelism:
        type: integer
        default: 1
      det-version:
        type: string
    machine:
      image: <<pipeline.parameters.machine-image>>
    resource_class: large
    parallelism: <<parameters.parallelism>>
    steps:
      - checkout
      - skip-if-docs-only
      - skip-if-webui-only
      - attach_workspace:
          at: .
      - run: docker load --input build/master.image
      - run: docker load --input build/agent.image

      - setup-python-venv:
          determined: true
          extra-requirements-file: "e2e_tests/tests/requirements.txt"
          executor: <<pipeline.parameters.machine-image>>

      - pull-task-images:
          tf1: True

      - run-det-deploy-tests:
          mark: <<parameters.mark>>
          det-version: <<parameters.det-version>>

  test-stress:
    parameters:
      mark:
        type: string
      parallelism:
        type: integer
        default: 1
      det-version:
        type: string
    machine:
      image: <<pipeline.parameters.machine-image>>
    resource_class: large
    parallelism: <<parameters.parallelism>>
    steps:
      - checkout
      - skip-if-docs-only
      - skip-if-webui-only
      - attach_workspace:
          at: .
      - run: docker load --input build/master.image
      - run: docker load --input build/agent.image

      - setup-python-venv:
          determined: true
          extra-requirements-file: "e2e_tests/tests/requirements.txt"
          executor: <<pipeline.parameters.machine-image>>

      - pull-task-images:
          tf1: True

      - run-det-deploy-tests:
          mark: <<parameters.mark>>
          det-version: <<parameters.det-version>>

  test-aws-fs:
    parameters:
      cluster-id-prefix:
        type: string
      deployment-type:
        type: string
      compute-agent-instance-type:
        type: string
        default: g4dn.xlarge
      aux-agent-instance-type:
        type: string
        default: m5.large
      max-dynamic-agents:
        type: integer
        default: 1
      slack-mentions:
        type: string
        default: ""
      slack-channel:
        type: string
        default: ""
    docker:
      - image: <<pipeline.parameters.docker-image>>
    steps:
      - checkout
      - skip-if-docs-only
      - skip-if-webui-only
      - set-slack-user-id
      - setup-python-venv:
          install-python: false
          determined: true
          extra-requirements-file: "e2e_tests/tests/requirements.txt"
          executor: <<pipeline.parameters.docker-image>>
      - setup-aws-cluster:
          cluster-id: <<parameters.cluster-id-prefix>>-$(git rev-parse --short HEAD)-${CIRCLE_BUILD_NUM}-${CIRCLE_NODE_INDEX}
          extra-tags: test-mark=fs
          det-version: ${CIRCLE_SHA1}
          aux-agent-instance-type: <<parameters.aux-agent-instance-type>>
          compute-agent-instance-type: <<parameters.compute-agent-instance-type>>
          max-dynamic-agents: <<parameters.max-dynamic-agents>>
          master-tls-cert: ${MASTER_TLS_CERT}
          master-tls-key: ${MASTER_TLS_KEY}
          master-cert-name: ${MASTER_CERT_NAME}
          deployment-type: <<parameters.deployment-type>>
      - run:
          name: Set DET_MASTER for further action.
          command: |
            echo "export DET_MASTER=${MASTER_SCHEME:-http}://${MASTER_HOST}:${MASTER_PORT:-8080}" >> "$BASH_ENV"
      - when:
          condition:
            equal: [<<parameters.deployment-type>>, "fsx"]
          steps:
            - run:
                name: Test FSx/Lustre
                command: |
                  det cmd run --config resources.slots=1 'mount | grep lustre && echo MARKER' | grep MARKER
      - when:
          condition:
            equal: [<<parameters.deployment-type>>, "efs"]
          steps:
            - run:
                name: Test EFS
                command: |
                  det cmd run --config resources.slots=1 'mount | grep efs && echo MARKER' | grep MARKER
      - locate-cloudwatch-logs:
          cluster-id: ${CLUSTER_ID}
      - terminate-aws-cluster:
          cluster-id: ${CLUSTER_ID}
      - slack/status:
          fail_only: True
          only_for_branches: master
          failure_message: ':thisisfine: AWS FS \`<<parameters.deployment-type>>\` job on branch \`${CIRCLE_BRANCH}\` has failed! Author Email: \`${AUTHOR_EMAIL}\`'
          mentions: <<parameters.slack-mentions>>
          channel: <<parameters.slack-channel>>

workflows:
  lint:
    jobs:
      - build-proto
      - check-py-bindings:
          requires:
            - build-proto
      - check-ts-bindings:
          requires:
            - build-proto
      - lint-docs
      - lint-python
      - lint-go
      - lint-react
      - lint-secrets

  test-cli:
    jobs:
      - test-cli:
          matrix:
            parameters:
              executor-name:
                ["python-37", "python-38", "python-39", "win/default"]

  test-unit:
    jobs:
      - test-unit-go
      - test-unit-react
      - test-unit-harness-cpu
      # Exclude gpu tests for now since we do not have access to those instance types on circleci.
      #- test-unit-harness-gpu
      - test-unit-harness-tf2
      - test-unit-model-hub
      - test-unit-storage:
          context: storage-unit-tests
          filters: *any-upstream
      - test-examples
      - python-coverage:
          requires:
            - test-unit-harness-cpu
            - test-unit-harness-tf2
            - test-unit-model-hub
            - test-unit-storage

  test-intg:
    jobs:
      # https://determined-ai.slack.com/archives/C03H5KZPU30/p1667241463073989
      # - test-intg-downstream
      - test-intg-master:
          context: storage-unit-tests
      - test-intg-agent
      - go-coverage:
          requires:
            - test-intg-master
            - test-intg-agent

  test-e2e:
    jobs:
      - build-proto
      - build-helm
      - build-react:
          dev-mode: true
      - build-docs:
          requires:
            - build-helm
            - build-proto
      - build-go
      - package-and-push-system-local:
          requires:
            - build-react
            - build-docs

      - package-and-push-system-dev:
          requires:
            - build-react
            - build-docs
          filters: *any-upstream

      - test-debian-packaging:
          requires:
            - package-and-push-system-local

      - test-e2e:
          name: test-e2e-tf2
          requires:
            - build-go
          parallelism: 1
          tf2: true
          mark: "tensorflow2_cpu"

      - test-e2e:
          name: test-e2e-tf1
          requires:
            - build-go
          parallelism: 1
          tf1: true
          mark: "tensorflow1_cpu"

      - test-e2e:
          name: test-e2e-cpu
          requires:
            - build-go
          parallelism: 4
          tf1: true
          tf2: true
          mark: e2e_cpu

      - test-e2e:
          name: test-e2e-cpu-double
          requires:
            - build-go
          parallelism: 1
          tf1: false
          tf2: true
          mark: e2e_cpu_2a
          target-stage: agent2
          devcluster-config: double-priority.devcluster.yaml

      - test-e2e:
          name: test-e2e-managed-devcluster
          requires:
            - build-go
          parallelism: 2
          tf1: false
          tf2: true
          mark: managed_devcluster
          managed-devcluster: true
          # Managed devcluster restarts the master over the course of the tests,
          # so `compare_stats` cannot get the full logs from `det master logs`.
          extra-pytest-flags: "--no-compare-stats"
      
      - test-e2e:
          name: test-e2e-port-registry
          requires: 
            - build-go
          parallelism: 1 
          devcluster-config: port-registry.devcluster.yaml
          mark: port_registry
          target-stage: agent

      - test-e2e:
          name: test-e2e-cpu-elastic
          requires:
            - build-go
          parallelism: 1
          mark: e2e_cpu_elastic
          devcluster-config: elastic.devcluster.yaml
          target-stage: agent

      - test-e2e:
          name: test-e2e-postgres10-with-ssl
          requires:
            - build-go
          parallelism: 1
          mark: e2e_cpu_postgres
          devcluster-config: postgres-with-ssl.devcluster.yaml
          target-stage: agent
          postgres-version: "10"

      - test-e2e:
          name: test-e2e-postgres14-with-ssl
          requires:
            - build-go
          parallelism: 1
          mark: e2e_cpu_postgres
          devcluster-config: postgres-with-ssl.devcluster.yaml
          target-stage: agent
          postgres-version: "14"

      - test-e2e:
          name: test-e2e-old-agent-versions
          requires:
            - build-go
          parallelism: 1
          mark: e2e_cpu_postgres
          devcluster-config: custom-agent-version.devcluster.yaml
          target-stage: agent
          matrix:
            parameters:
              agent-version: ["0.17.10"]

      - test-e2e:
          name: test-e2e-agent-connection-loss
          requires:
            - build-go
          parallelism: 1
          mark: e2e_cpu_agent_connection_loss
          devcluster-config: agent-no-connection.devcluster.yaml
          target-stage: agent
          wait-for-master: false

      - deploy:
          name: deploy-latest-master-cluster
          enable-cors: true
          reattach-enabled: true
          context: aws
          filters:
            branches:
              only:
                - master
          requires:
            - package-and-push-system-dev
          max-dynamic-agents: 2

      - deploy:
          name: deploy-preview-cluster
          enable-cors: true
          context: aws
          filters:
            branches:
              only:
                - master
          requires:
            - package-and-push-system-dev
          max-dynamic-agents: 1
          cluster-id: determined-preview
          compute-agent-instance-type: t2.medium

      - test-e2e-aws:
          name: test-e2e-gpu-parallel
          context: aws
          filters:
            branches:
              only: master
          requires:
            - package-and-push-system-dev
          matrix:
            parameters:
              parallelism: [2]
              compute-agent-instance-type: ["g4dn.metal"]
              aux-agent-instance-type: ["m5.large"]
              cluster-id-prefix: ["parallel"]
              mark: ["parallel"]
              slack-mentions: ["${SLACK_USER_ID}"]

      - test-e2e-aws:
          name: test-e2e-gpu-single
          context: aws
          filters:
            branches:
              only: master
          requires:
            - package-and-push-system-dev
          matrix:
            parameters:
              parallelism: [2]
              cluster-id-prefix: ["e2e-gpu"]
              enable-tls: [true]
              mark: ["e2e_gpu"]
              slack-mentions: ["${SLACK_USER_ID}"]

      - test-e2e-gke:
          name: test-e2e-gke-single-gpu
          context: gcp-ci
          filters:
            branches:
              only: master
          requires:
            - package-and-push-system-dev
          matrix:
            parameters:
              cluster-id-prefix: ["e2e-gpu"]
              mark: ["e2e_gpu"]
              parallelism: [1]
              slack-mentions: ["${SLACK_USER_ID}"]

      - test-e2e-gke:
          name: test-e2e-gke-parallel
          context: gcp-ci
          filters:
            branches:
              only: master
          requires:
            - package-and-push-system-dev
          matrix:
            parameters:
              cluster-id-prefix: ["parallel"]
              mark: ["parallel"]
              parallelism: [1]
              slack-mentions: ["${SLACK_USER_ID}"]
              machine-type: ["n1-standard-32"]
              gpus-per-machine: [4]
              num-machines: [2]

      # Legacy tf 2.4 tests.
      - test-e2e-gke:
          name: test-e2e-gke-single-gpu-tfonly
          context: gcp-ci
          filters:
            branches:
              only: master
          requires:
            - package-and-push-system-dev
          matrix:
            parameters:
              cluster-id-prefix: ["e2e-gpu-tfonly"]
              mark: ["e2e_gpu and tensorflow2"]
              parallelism: [1]
              slack-mentions: ["${SLACK_USER_ID}"]
              environment-image:
                - determinedai/environments:cuda-11.1-pytorch-1.9-tf-2.4-gpu-0.19.10

      - test-e2e-gke:
          name: test-e2e-gke-parallel-tfonly
          context: gcp-ci
          filters:
            branches:
              only: master
          requires:
            - package-and-push-system-dev
          matrix:
            parameters:
              cluster-id-prefix: ["parallel-tfonly"]
              mark: ["parallel and tensorflow2"]
              parallelism: [1]
              slack-mentions: ["${SLACK_USER_ID}"]
              machine-type: ["n1-standard-32"]
              gpus-per-machine: [4]
              num-machines: [2]
              environment-image:
                - determinedai/environments:cuda-11.1-pytorch-1.9-tf-2.4-gpu-0.19.10

      - test-e2e-gke:
          name: test-e2e-gke-single-cpu
          context: gcp-ci
          filters:
            branches:
              only: master
          requires:
            - package-and-push-system-dev
          matrix:
            parameters:
              cluster-id-prefix: ["e2e-cpu"]
              mark: ["e2e_gpu and not gpu_required"]
              parallelism: [1]
              slack-mentions: ["${SLACK_USER_ID}"]
              machine-type: ["n1-standard-8"]
              gpus-per-machine: [0]
              environment-gpu-enabled: ["0"]
              slot-type: ["cpu"]
              slot-resource-requests-cpu: [7]

      - test-e2e-gke:
          name: test-e2e-gke-k8s-reattach
          context: gcp-ci
          filters:
            branches:
              only: master
          requires:
            - package-and-push-system-dev
          matrix:
            parameters:
              cluster-id-prefix: ["e2e-k8s"]
              mark: ["e2e_k8s"]
              parallelism: [1]
              slack-mentions: ["${SLACK_USER_ID}"]
              machine-type: ["n1-standard-8"]
              gpus-per-machine: [0]
              environment-gpu-enabled: ["0"]
              slot-type: ["cpu"]
              slot-resource-requests-cpu: [7]
              accel-node-taints: ["accel=truth:NoSchedule"]

      - test-stress:
          name: test-stress
          filters: *any-upstream
          requires:
            - package-and-push-system-local
          matrix:
            parameters:
              parallelism: [1]
              mark: ["stress_test"]
              det-version: [$CIRCLE_SHA1]

      - test-det-deploy:
          name: test-det-deploy-local
          requires:
            - package-and-push-system-local
          matrix:
            parameters:
              parallelism: [2]
              mark: ["det_deploy_local"]
              det-version: [$CIRCLE_SHA1]

  test-e2e-longrunning:
    jobs:
      # Build and publish artifacts used in tests
      - build-helm:
          filters: *any-upstream
      - build-proto:
          filters: *any-upstream
      - build-react:
          dev-mode: true
          filters: *any-upstream
      - build-docs:
          filters: *any-upstream
          requires:
            - build-helm
            - build-proto
      - package-and-push-system-dev:
          requires:
            - build-react
            - build-docs
          filters: *any-upstream

      # Distributed tests
      - request-e2e-cpu-distributed:
          type: approval
          filters: *upstream-feature-branch

      - test-e2e-aws:
          name: test-e2e-cpu-distributed
          context: aws
          filters: *upstream-feature-branch
          requires:
            - request-e2e-cpu-distributed
            - package-and-push-system-dev
          matrix:
            parameters:
              cluster-id-prefix: ["distributed"]
              mark: ["distributed and not gpu_required"]
              compute-agent-instance-type: ["c5.2xlarge"]
              environment-gpu-enabled: ["0"]
              aux-agent-instance-type: ["m5.large"]
              max-dynamic-agents: [16]

      # DeepSpeed tests
      - request-deepspeed-tests:
          type: approval
          filters: *upstream-feature-branch

        # DeepSpeed tests do not work on K80s, so we need V100 instances.
      - test-e2e-aws:
          name: test-e2e-deepspeed
          context: aws
          filters: *upstream-feature-branch
          requires:
            - request-deepspeed-tests
            - package-and-push-system-dev
          matrix:
            parameters:
              compute-agent-instance-type: ["g4dn.12xlarge"]
              aux-agent-instance-type: ["m5.large"]
              cluster-id-prefix: ["deepspeed"]
              mark: ["deepspeed"]
              slack-mentions: ["${SLACK_USER_ID}"]
              max-dynamic-agents: [2]

      # K8s GPU tests
      - request-k8-tests:
          type: approval
          filters: *upstream-feature-branch

      - test-e2e-gke:
          name: test-e2e-gke-single-gpu
          context: gcp-ci
          filters: *upstream-feature-branch
          requires:
            - request-k8-tests
            - package-and-push-system-dev
          matrix:
            parameters:
              cluster-id-prefix: ["e2e-gpu"]
              mark: ["e2e_gpu"]
              parallelism: [1]
              slack-mentions: ["${SLACK_USER_ID}"]

      - test-e2e-gke:
          name: test-e2e-gke-parallel
          context: gcp-ci
          filters: *upstream-feature-branch
          requires:
            - request-k8-tests
            - package-and-push-system-dev
          matrix:
            parameters:
              cluster-id-prefix: ["parallel"]
              mark: ["parallel"]
              parallelism: [1]
              slack-mentions: ["${SLACK_USER_ID}"]
              machine-type: ["n1-standard-32"]
              gpus-per-machine: [4]
              num-machines: [2]

      # Requestable legacy tf 2.4 tests.
      - test-e2e-gke:
          name: test-e2e-gke-single-gpu-tfonly
          context: gcp-ci
          filters: *upstream-feature-branch
          requires:
            - request-k8-tests
            - package-and-push-system-dev
          matrix:
            parameters:
              cluster-id-prefix: ["e2e-gpu-tfonly"]
              mark: ["e2e_gpu and tensorflow2"]
              parallelism: [1]
              slack-mentions: ["${SLACK_USER_ID}"]
              environment-image:
                - determinedai/environments:cuda-11.1-pytorch-1.9-tf-2.4-gpu-0.19.10

      - test-e2e-gke:
          name: test-e2e-gke-parallel-tfonly
          context: gcp-ci
          filters: *upstream-feature-branch
          requires:
            - request-k8-tests
            - package-and-push-system-dev
          matrix:
            parameters:
              cluster-id-prefix: ["parallel-tfonly"]
              mark: ["parallel and tensorflow2"]
              parallelism: [1]
              slack-mentions: ["${SLACK_USER_ID}"]
              machine-type: ["n1-standard-32"]
              gpus-per-machine: [4]
              num-machines: [2]
              environment-image:
                - determinedai/environments:cuda-11.1-pytorch-1.9-tf-2.4-gpu-0.19.10

      # K8s CPU tests
      - request-k8-tests-cpu:
          type: approval
          filters: *upstream-feature-branch

      - test-e2e-gke:
          name: test-e2e-gke-single-cpu
          context: gcp-ci
          filters: *upstream-feature-branch
          requires:
            - request-k8-tests-cpu
            - package-and-push-system-dev
          matrix:
            parameters:
              cluster-id-prefix: ["e2e-cpu"]
              mark: ["e2e_gpu and not gpu_required"]
              parallelism: [1]
              slack-mentions: ["${SLACK_USER_ID}"]
              machine-type: ["n1-standard-8"]
              gpus-per-machine: [0]
              environment-gpu-enabled: ["0"]
              slot-type: ["cpu"]
              slot-resource-requests-cpu: [7]

      - test-e2e-gke:
          name: test-e2e-gke-k8s-reattach
          context: gcp-ci
          filters: *upstream-feature-branch
          requires:
            - request-k8-tests-cpu
            - package-and-push-system-dev
          matrix:
            parameters:
              cluster-id-prefix: ["e2e-k8s"]
              mark: ["e2e_k8s"]
              parallelism: [1]
              slack-mentions: ["${SLACK_USER_ID}"]
              machine-type: ["n1-standard-8"]
              gpus-per-machine: [0]
              environment-gpu-enabled: ["0"]
              slot-type: ["cpu"]
              slot-resource-requests-cpu: [7]
              accel-node-taints: ["accel=truth:NoSchedule"]

      # Nightly distributed tests
      - request-gpu-distributed-nightly:
          type: approval
          filters: *upstream-feature-branch

      - test-e2e-aws:
          name: test-e2e-gpu-distributed-nightly
          context: aws
          filters: *upstream-feature-branch
          requires:
            - request-gpu-distributed-nightly
            - package-and-push-system-dev
          matrix:
            parameters:
              cluster-id-prefix: ["distributed"]
              mark: ["distributed"]
              compute-agent-instance-type: ["g4dn.metal"]
              aux-agent-instance-type: ["m5.large"]
              max-dynamic-agents: [2]

      # Nightly tests
      - request-gpu-nightly:
          type: approval
          filters: *upstream-feature-branch

      - test-e2e-aws:
          name: test-e2e-gpu-nightly
          context: aws
          filters: *upstream-feature-branch
          requires:
            - request-gpu-nightly
            - package-and-push-system-dev
          matrix:
            parameters:
              parallelism: [2]
              cluster-id-prefix: ["nightly"]
              mark: ["nightly"]

      # GPU tests
      - request-gpu-tests:
          type: approval
          filters: *upstream-feature-branch

      - test-e2e-aws:
          name: test-e2e-gpu-parallel
          context: aws
          filters: *upstream-feature-branch
          requires:
            - request-gpu-tests
            - package-and-push-system-dev
          matrix:
            parameters:
              parallelism: [2]
              compute-agent-instance-type: ["g4dn.metal"]
              aux-agent-instance-type: ["m5.large"]
              cluster-id-prefix: ["parallel"]
              mark: ["parallel"]
              slack-mentions: ["${SLACK_USER_ID}"]

      - test-e2e-aws:
          name: test-e2e-gpu-single
          context: aws
          filters: *upstream-feature-branch
          requires:
            - request-gpu-tests
            - package-and-push-system-dev
          matrix:
            parameters:
              parallelism: [2]
              cluster-id-prefix: ["e2e-gpu"]
              enable-tls: [true]
              mark: ["e2e_gpu"]
              slack-mentions: ["${SLACK_USER_ID}"]

      # mmdetection tests
      - request-mmdetection-tests:
          type: approval
          filters: *upstream-feature-branch

      - test-e2e-aws:
          name: test-e2e-mmdetection
          context: aws
          filters: *upstream-feature-branch
          requires:
            - request-mmdetection-tests
            - package-and-push-system-dev
          matrix:
            parameters:
              compute-agent-instance-type: ["g4dn.metal"]
              aux-agent-instance-type: ["m5.large"]
              cluster-id-prefix: ["mmdetection"]
              mark: ["model_hub_mmdetection"]
              slack-mentions: ["${SLACK_USER_ID}"]
              max-dynamic-agents: [2]

      # Transformers tests
      - request-transformers-tests:
          type: approval
          filters: *upstream-feature-branch

      - test-e2e-aws:
          name: test-e2e-transformers
          context: aws
          filters: *upstream-feature-branch
          requires:
            - request-transformers-tests
            - package-and-push-system-dev
          matrix:
            parameters:
              compute-agent-instance-type: ["g4dn.metal"]
              aux-agent-instance-type: ["m5.large"]
              cluster-id-prefix: ["transformers"]
              mark: ["model_hub_transformers"]
              slack-mentions: ["${SLACK_USER_ID}"]
              max-dynamic-agents: [2]

      - test-e2e-aws:
          name: test-e2e-transformers-amp
          context: aws
          filters: *upstream-feature-branch
          requires:
            - request-transformers-tests
            - package-and-push-system-dev
          matrix:
            parameters:
              compute-agent-instance-type: ["g4dn.metal"]
              aux-agent-instance-type: ["m5.large"]
              cluster-id-prefix: ["transformers-amp"]
              mark: ["model_hub_transformers_amp"]
              slack-mentions: ["${SLACK_USER_ID}"]
              max-dynamic-agents: [2]

      # Request AWS FS tests
      - request-aws-fs-tests:
          type: approval
          filters: *upstream-feature-branch

      - test-aws-fs:
          name: test-aws-fs-fsx
          context: aws
          filters: *upstream-feature-branch
          requires:
            - request-aws-fs-tests
            - package-and-push-system-dev
          cluster-id-prefix: aws-fs-fsx
          deployment-type: fsx
          slack-mentions: "${SLACK_USER_ID}"

      - test-aws-fs:
          name: test-aws-fs-efs
          context: aws
          filters: *upstream-feature-branch
          requires:
            - request-aws-fs-tests
            - package-and-push-system-dev
          cluster-id-prefix: aws-fs-efs
          deployment-type: efs
          slack-mentions: "${SLACK_USER_ID}"

  nightly:
    triggers:
      - schedule:
          cron: "0 5 * * *"
          filters:
            branches:
              only:
                - master
    jobs:
      - test-e2e-aws:
          name: test-e2e-gpu-nightly
          context: aws
          matrix:
            parameters:
              parallelism: [2]
              cluster-id-prefix: ["nightly"]
              mark: ["nightly"]
      - test-e2e-aws:
          name: test-e2e-gpu-distributed
          context: aws
          matrix:
            parameters:
              cluster-id-prefix: ["distributed"]
              mark: ["distributed"]
              compute-agent-instance-type: ["g4dn.metal"]
              aux-agent-instance-type: ["m5.large"]
              max-dynamic-agents: [2]
      - test-e2e-aws:
          name: test-e2e-gpu-transformers
          context: aws
          matrix:
            parameters:
              cluster-id-prefix: ["transformers"]
              mark: ["model_hub_transformers"]
              compute-agent-instance-type: ["g4dn.metal"]
              aux-agent-instance-type: ["m5.large"]
              max-dynamic-agents: [2]
      - test-e2e-aws:
          name: test-e2e-gpu-transformers-amp
          context: aws
          matrix:
            parameters:
              cluster-id-prefix: ["transformers-amp"]
              mark: ["model_hub_transformers_amp"]
              compute-agent-instance-type: ["g4dn.metal"]
              aux-agent-instance-type: ["m5.large"]
              max-dynamic-agents: [2]
      - test-e2e-aws:
          name: test-e2e-gpu-mmdetection
          context: aws
          matrix:
            parameters:
              cluster-id-prefix: ["mmdetection"]
              mark: ["model_hub_mmdetection"]
              compute-agent-instance-type: ["g4dn.metal"]
              aux-agent-instance-type: ["m5.large"]
              max-dynamic-agents: [2]
        # DeepSpeed tests do not work on K80s, so we need V100 instances.
      - test-e2e-aws:
          name: test-e2e-gpu-deepspeed
          context: aws
          matrix:
            parameters:
              cluster-id-prefix: ["deepspeed"]
              mark: ["deepspeed"]
              compute-agent-instance-type: ["g4dn.12xlarge"]
              aux-agent-instance-type: ["m5.large"]
              max-dynamic-agents: [2]
      - test-e2e-aws:
          name: test-e2e-cpu-distributed
          context: aws
          matrix:
            parameters:
              cluster-id-prefix: ["distributed"]
              mark: ["distributed and not gpu_required"]
              compute-agent-instance-type: ["c5.2xlarge"]
              environment-gpu-enabled: ["0"]
              aux-agent-instance-type: ["m5.large"]
              max-dynamic-agents: [16]
      - test-aws-fs:
          name: test-aws-fs-fsx
          context: aws
          cluster-id-prefix: aws-fs-fsx
          deployment-type: fsx
          slack-mentions: "${SLACK_USER_ID}"

      - test-aws-fs:
          name: test-aws-fs-efs
          context: aws
          cluster-id-prefix: aws-fs-efs
          deployment-type: efs
          slack-mentions: "${SLACK_USER_ID}"

  release:
    jobs:
      - build-helm:
          filters: *release-and-rc-filters
      - build-proto:
          filters: *release-and-rc-filters
      - build-react:
          context: determined-production
          filters: *release-and-rc-filters
      - build-docs:
          context: determined-production
          filters: *release-and-rc-filters
          requires:
            - build-helm
            - build-proto

      - package-and-push-system-rc:
          requires:
            - build-react
            - build-docs
          context: determined-production
          filters: *rc-filters

      - publish-python-package:
          name: publish-python-package-rc
          matrix:
            parameters:
              path: ["harness", "common", "cli", "deploy", "model_hub"]
          context: determined-production
          filters: *rc-filters
          requires:
            - package-and-push-system-rc

      - package-and-push-system-release:
          requires:
            - build-react
            - build-docs
          context: determined-production
          filters: *release-filters

      - publish-python-package:
          name: publish-python-package-release
          matrix:
            parameters:
              path: ["harness", "common", "cli", "deploy", "model_hub"]
          context: determined-production
          filters: *release-filters
          requires:
            - package-and-push-system-release

      - publish-docs:
          requires:
            - build-docs
          context: determined-production
          filters: *release-filters

      - publish-helm:
          requires:
            - build-helm
          context: determined-production
          filters: *release-and-rc-filters

      - publish-helm-gh:
          requires:
            - build-helm
          context: determined-production
          filters: *release-filters

      - upload-try-now-template:
          context: determined-production
          filters: *release-filters<|MERGE_RESOLUTION|>--- conflicted
+++ resolved
@@ -24,11 +24,7 @@
 parameters:
   det-version:
     type: string
-<<<<<<< HEAD
-    default: 0.20.2-dev0
-=======
     default: 0.21.1-dev0
->>>>>>> 3f8bfee8
   docker-image:
     type: string
     default: determinedai/cimg-base:latest
