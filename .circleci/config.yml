--- conflicted
+++ resolved
@@ -40,189 +40,6 @@
     executor: continuation/default
     steps:
       - checkout
-<<<<<<< HEAD
-      - run: git submodule sync
-      - run: git submodule update --init
-
-  skip-if-docs-only:
-    steps:
-      - run: git remote add upstream https://github.com/determined-ai/determined
-      - run: git fetch upstream
-      - run:
-          name: check for docs-only changes
-          command: |
-            MERGE_BASE="$(git merge-base upstream/main HEAD)"
-            DIFF_DIRS="$(git diff-tree --no-commit-id --name-only "$MERGE_BASE" HEAD)"
-            if [ "$DIFF_DIRS" = "docs" ] ; then
-              echo "docs-only change detected, halting job now"
-              circleci-agent step halt
-            else
-              echo "detected non-docs-only changes: $DIFF_DIRS"
-            fi
-
-  skip-if-not-docs:
-    steps:
-      - run: git remote add upstream https://github.com/determined-ai/determined
-      - run: git fetch upstream
-      - run:
-          name: check for any docs changes
-          command: |
-            MERGE_BASE="$(git merge-base upstream/main HEAD)"
-            DIFF_DIRS="$(git diff-tree --no-commit-id --name-only "$MERGE_BASE" HEAD)"
-            # check "shared" is in the list of changed directories
-            if [[ "$DIFF_DIRS" == *"docs"* ]]; then
-              echo "docs change detected, running downstream steps"
-            else
-              echo "detected non-docs changes, halting job now"
-              circleci-agent step halt
-            fi
-
-  skip-if-webui-only:
-    steps:
-      - run: git fetch upstream
-      - run:
-          name: check for webui-only changes # must be run after skip-if-docs-only
-          command: |
-            MERGE_BASE="$(git merge-base upstream/main HEAD)"
-            DIFF_DIRS="$(git diff-tree --no-commit-id --name-only "$MERGE_BASE" HEAD)"
-            if [ "$DIFF_DIRS" = "webui" ] ; then
-              echo "webui-only change detected, halting job now"
-              circleci-agent step halt
-            else
-              echo "detected non-webui-only changes: $DIFF_DIRS"
-            fi
-
-  skip-if-not-shared:
-    steps:
-      - run: git remote add upstream https://github.com/determined-ai/determined
-      - run: git fetch upstream
-      - run:
-          name: check for shared changes
-          command: |
-            MERGE_BASE="$(git merge-base upstream/main HEAD)"
-            DIFF_DIRS="$(git diff-tree --no-commit-id --name-only "$MERGE_BASE":webui/react/src HEAD:webui/react/src)"
-            # check "shared" is in the list of changed directories
-            if [[ "$DIFF_DIRS" == *"shared"* ]]; then
-              echo "shared code changed, running downstream test"
-            else
-              echo "shared code not affected, halting job now"
-              circleci-agent step halt
-            fi
-
-  skip-if-github-only:
-    steps:
-      - run: git fetch upstream
-      - run:
-          name: check for github-only changes
-          command: |
-            MERGE_BASE="$(git merge-base upstream/main HEAD)"
-            DIFF_DIRS="$(git diff-tree --no-commit-id --name-only "$MERGE_BASE" HEAD)"
-            if [ "$DIFF_DIRS" = ".github" ] ; then
-              echo "github-only change detected, halting job now"
-              circleci-agent step halt
-            else
-              echo "detected changes outside of .github: $DIFF_DIRS"
-            fi
-
-  set-slack-user-id:
-    steps:
-      - run:
-          name: Set Slack variables
-          command: |
-            if ! [ -x "$(command -v jq)" ]; then
-              apt update && apt install -y jq
-            fi
-
-            AUTHOR_EMAIL="$(git show -s --format='%ae' $CIRCLE_SHA1)"
-            echo "export AUTHOR_EMAIL=\"${AUTHOR_EMAIL}\"" >> $BASH_ENV
-            LOOKUP_RESPONSE=$(curl -s "https://slack.com/api/users.lookupByEmail?token=${SLACK_API_TOKEN}&email=${AUTHOR_EMAIL}")
-            SUCCESS=$(echo "$LOOKUP_RESPONSE" | jq ".ok")
-            if [[ "$SUCCESS" == "true" ]]; then
-              SLACK_USER_ID=$(echo "$LOOKUP_RESPONSE" | jq -r ".user.id")
-              SLACK_NAME=$(echo "$LOOKUP_RESPONSE" | jq -r ".user.name")
-              echo "export SLACK_NAME=\"${SLACK_NAME}\"" >> $BASH_ENV
-              echo "export SLACK_USER_ID=\"${SLACK_USER_ID}\"" >> $BASH_ENV
-            else
-              echo "Unable to find Slack user ID for  \"${AUTHOR_EMAIL}\"."
-            fi
-
-  pull-task-images:
-    parameters:
-      tf2:
-        type: boolean
-        default: false
-    steps:
-      - when:
-          condition: <<parameters.tf2>>
-          steps:
-            - run: docker pull determinedai/environments:py-3.8-pytorch-1.12-tf-2.11-cpu-2b7e2a1
-
-  login-docker:
-    parameters:
-      repository:
-        type: string
-        default: ""
-      username:
-        type: string
-      password:
-        type: string
-    steps:
-      - run: echo "<<parameters.password>>" | docker login <<parameters.repository>> -u "<<parameters.username>>" --password-stdin
-
-  login-helm:
-    steps:
-      - run: helm repo add determined https://helm.ngc.nvidia.com/isv-ngc-partner/determined --username=$NGC_API_USERNAME --password=$NGC_API_KEY
-
-  reinstall-go:
-    steps:
-      - run: sudo rm -rf /usr/local/go # Remove system go.
-      - run: tools/scripts/retry.sh curl --retry-connrefused --retry 10 https://dl.google.com/go/go1.21.0.linux-amd64.tar.gz -o /tmp/go.linux-amd64.tar.gz
-      - run: sudo tar -C /usr/local -xzf /tmp/go.linux-amd64.tar.gz
-      - run: echo 'export PATH=$PATH:$HOME/go/bin' >> $BASH_ENV
-
-
-  install-protoc:
-    steps:
-      - run: curl --retry-connrefused --retry 10 -o /tmp/protoc.zip -L https://github.com/protocolbuffers/protobuf/releases/download/v24.3/protoc-24.3-linux-x86_64.zip
-      - run: unzip -o /tmp/protoc.zip -d $HOME/.local
-
-  install-codecov:
-    steps:
-      - run: mkdir -p $HOME/.local/bin
-      - run: curl --output $HOME/.local/bin/codecov https://uploader.codecov.io/latest/linux/codecov
-      - run: chmod +x $HOME/.local/bin/codecov
-      - run: echo 'export PATH=$PATH:$HOME/.local/bin/codecov' >> $BASH_ENV
-
-  setup-go-intg-deps:
-    steps:
-      - install-protoc # Install newer version of protoc into $HOME/.local/bin, since default is proto2.
-      - run: PATH=$HOME/.local/bin:$PATH make -C proto get-deps
-      - run: PATH=$HOME/.local/bin:$PATH make -C proto build
-      - run: make -C master get-deps
-      - run: make -C agent get-deps
-      - install-devcluster
-      - start-devcluster:
-          target-stage: elastic
-          devcluster-config: elastic-base.devcluster.yaml
-
-  go-get-deps:
-    steps:
-      - install-protoc
-      - restore_cache:
-          keys:
-            - det-go-deps-<<pipeline.parameters.cache-buster>>-{{ checksum  "master/get-deps.sh" }}-{{ checksum  "master/go.sum" }}-{{ checksum  "agent/get-deps.sh" }}-{{ checksum  "agent/go.sum" }}-{{ checksum  "proto/get-deps.sh" }}-{{ checksum  "proto/go.sum" }}
-      - run: make -C proto get-deps
-      - run: make -C master get-deps
-      - run: make -C agent get-deps
-      - save_cache:
-          key: det-go-deps-<<pipeline.parameters.cache-buster>>-{{ checksum  "master/get-deps.sh" }}-{{ checksum  "master/go.sum" }}-{{ checksum  "agent/get-deps.sh" }}-{{ checksum  "agent/go.sum" }}-{{ checksum  "proto/get-deps.sh" }}-{{ checksum  "proto/go.sum" }}
-          paths:
-            - "/home/circleci/go/"
-            - "/home/circleci/.cache/go-build/"
-  react-get-deps:
-    steps:
-=======
->>>>>>> 0b4e1d2e
       - attach_workspace:
           at: '<<pipeline.parameters.workspace_path>>'
       - continuation/continue:
